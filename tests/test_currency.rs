--- conflicted
+++ resolved
@@ -5,7 +5,6 @@
 
 #[macro_use]
 extern crate exonum;
-#[macro_use]
 extern crate exonum_testkit;
 #[macro_use]
 extern crate serde_derive;
@@ -13,7 +12,6 @@
 use std::collections::BTreeSet;
 use std::iter::FromIterator;
 
-use exonum::blockchain::Service;
 use exonum::crypto::{self, PublicKey, SecretKey};
 use exonum::messages::Message;
 use exonum_testkit::{ApiKind, ComparableSnapshot, TestKit, TestKitApi, TestKitBuilder};
@@ -25,19 +23,11 @@
     extern crate serde;
     extern crate serde_json;
 
-<<<<<<< HEAD
-    use exonum::blockchain::{Blockchain, Service, Transaction, ApiContext};
-    use exonum::node::{TransactionSend, ApiSender};
-    use exonum::messages::{RawTransaction, FromRaw, Message};
-    use exonum::storage::{Snapshot, Fork, MapIndex};
-    use exonum::crypto::{PublicKey, Hash, HexValue};
-=======
     use exonum::blockchain::{ApiContext, Blockchain, Service, Transaction};
     use exonum::node::{ApiSender, TransactionSend};
     use exonum::messages::{Message, RawTransaction};
     use exonum::storage::{Fork, MapIndex, Snapshot};
     use exonum::crypto::{Hash, PublicKey};
->>>>>>> 0aa5213c
     use exonum::encoding;
     use exonum::encoding::serialize::FromHex;
     use exonum::api::{Api, ApiError};
@@ -347,14 +337,6 @@
     }
 }
 
-<<<<<<< HEAD
-use cryptocurrency::{CurrencySchema, TxCreateWallet, TxTransfer, TransactionResponse, Wallet,
-                     CurrencyService};
-
-fn create_harness() -> TestHarness {
-    let services: Vec<Box<Service>> = vec![Box::new(CurrencyService)];
-    TestHarness::with_services(services).create()
-=======
 use cryptocurrency::{CurrencySchema, CurrencyService, TransactionResponse, TxCreateWallet,
                      TxTransfer, Wallet};
 
@@ -363,7 +345,6 @@
         .with_validators(4)
         .with_service(CurrencyService)
         .create()
->>>>>>> 0aa5213c
 }
 
 fn create_wallet(api: &TestKitApi, name: &str) -> (TxCreateWallet, SecretKey) {
@@ -403,13 +384,8 @@
 
 #[test]
 fn test_create_wallet() {
-<<<<<<< HEAD
-    let mut harness = create_harness();
-    let api = harness.api();
-=======
     let mut testkit = init_testkit();
     let api = testkit.api();
->>>>>>> 0aa5213c
     let (tx, _) = create_wallet(&api, "Alice");
 
     testkit.create_block();
@@ -423,13 +399,8 @@
 
 #[test]
 fn test_transfer() {
-<<<<<<< HEAD
-    let mut harness = create_harness();
-    let api = harness.api();
-=======
     let mut testkit = init_testkit();
     let api = testkit.api();
->>>>>>> 0aa5213c
 
     let (tx_alice, key_alice) = create_wallet(&api, "Alice");
     let (tx_bob, _) = create_wallet(&api, "Bob");
@@ -461,13 +432,8 @@
 
 #[test]
 fn test_snapshot_completeness() {
-<<<<<<< HEAD
-    let mut harness = create_harness();
-    let api = harness.api();
-=======
     let mut testkit = init_testkit();
     let api = testkit.api();
->>>>>>> 0aa5213c
 
     let (tx_alice, _) = create_wallet(&api, "Alice");
     testkit.create_block();
@@ -486,13 +452,8 @@
 
 #[test]
 fn test_transfer_from_nonexisting_wallet() {
-<<<<<<< HEAD
-    let mut harness = create_harness();
-    let api = harness.api();
-=======
     let mut testkit = init_testkit();
     let api = testkit.api();
->>>>>>> 0aa5213c
 
     let (tx_alice, key_alice) = create_wallet(&api, "Alice");
     let (tx_bob, _) = create_wallet(&api, "Bob");
@@ -525,13 +486,8 @@
 
 #[test]
 fn test_transfer_to_nonexisting_wallet() {
-<<<<<<< HEAD
-    let mut harness = create_harness();
-    let api = harness.api();
-=======
     let mut testkit = init_testkit();
     let api = testkit.api();
->>>>>>> 0aa5213c
 
     let (tx_alice, key_alice) = create_wallet(&api, "Alice");
     let (tx_bob, _) = create_wallet(&api, "Bob");
@@ -568,13 +524,8 @@
 
 #[test]
 fn test_transfer_overcharge() {
-<<<<<<< HEAD
-    let mut harness = create_harness();
-    let api = harness.api();
-=======
     let mut testkit = init_testkit();
     let api = testkit.api();
->>>>>>> 0aa5213c
 
     let (tx_alice, key_alice) = create_wallet(&api, "Alice");
     let (tx_bob, _) = create_wallet(&api, "Bob");
@@ -599,13 +550,8 @@
 
 #[test]
 fn test_transfers_in_single_block() {
-<<<<<<< HEAD
-    let mut harness = create_harness();
-    let api = harness.api();
-=======
     let mut testkit = init_testkit();
     let api = testkit.api();
->>>>>>> 0aa5213c
 
     let (tx_alice, key_alice) = create_wallet(&api, "Alice");
     let (tx_bob, key_bob) = create_wallet(&api, "Bob");
@@ -631,18 +577,12 @@
 
     {
         // See what happens if transactions are applied in an "incorrect" order.
-<<<<<<< HEAD
-        let comp = harness.probe_all(txvec![&tx_b_to_a, &tx_a_to_b]).compare(
-            harness.snapshot(),
-        );
-=======
         let comp = testkit
             .probe_all(vec![
                 Box::new(tx_b_to_a.clone()),
                 Box::new(tx_a_to_b.clone()),
             ])
             .compare(testkit.snapshot());
->>>>>>> 0aa5213c
         let comp = comp.map(CurrencySchema::new);
         comp.map(|s| s.wallet(tx_alice.pub_key()).unwrap().balance())
             .assert("Alice's balance decreases", |&old, &new| new == old - 90);
@@ -670,29 +610,19 @@
 
 #[test]
 fn test_malformed_wallet_request() {
-<<<<<<< HEAD
-    let harness = create_harness();
-    let api = harness.api();
-=======
     let testkit = TestKitBuilder::validator()
         .with_validators(4)
         .with_service(CurrencyService)
         .create();
     let api = testkit.api();
->>>>>>> 0aa5213c
     let info: String = api.get_err(ApiKind::Service("cryptocurrency"), "v1/wallet/c0ffee");
     assert!(info.starts_with("Invalid request param"));
 }
 
 #[test]
 fn test_unknown_wallet_request() {
-<<<<<<< HEAD
-    let harness = create_harness();
-    let api = harness.api();
-=======
     let testkit = init_testkit();
     let api = testkit.api();
->>>>>>> 0aa5213c
 
     // transaction is sent by API, but isn't committed
     let (tx_alice, _) = create_wallet(&api, "Alice");
