--- conflicted
+++ resolved
@@ -19,11 +19,7 @@
 [dependencies]
 clap = "2.30.0"
 env_logger = "0.6.0"
-<<<<<<< HEAD
-exonum = { version = "0.12.0", path = "../../exonum" }
-=======
 exonum = { version = "0.12.1", path = "../../exonum" }
->>>>>>> 26d472c1
 exonum-derive = { version = "0.12.0", path = "../../components/derive" }
 exonum-merkledb = { version = "0.12.0", path = "../../components/merkledb" }
 exonum-crypto = { version = "0.12.0", path = "../../components/crypto" }
