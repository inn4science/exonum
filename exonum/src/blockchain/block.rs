--- conflicted
+++ resolved
@@ -1,44 +1,32 @@
 use crypto::Hash;
 
-<<<<<<< HEAD
-pub const BLOCK_SIZE: usize = 108;
-
-storage_value!(
-    /// Exonum block data structure. Block is essentially a list of transactions, which is 
-    /// a result of the consensus algorithm (thus authenticated by the supermajority
-    /// of validators) and is applied atomically to the blockchain state.
-    struct Block {
-        const SIZE = BLOCK_SIZE;
-
-        /// Height of the committed block
-        field height:                 u64         [00 => 08]
-        /// Round when the proposal of this block appeared.
-        field propose_round:          u32         [08 => 12]
-        /// Hash link to the previous block in blockchain.
-        field prev_hash:              &Hash       [12 => 44]
-        /// Root hash of [merkle tree](struct.Schema.html#method.block_txs) of current block 
-        /// transactions. 
-        field tx_hash:                &Hash       [44 => 76]
-        /// Hash of the current `exonum` state after applying transactions in the block.
-        field state_hash:             &Hash       [76 => 108]
-=======
 
 pub const BLOCK_SIZE: usize = 112;
 
 pub const SCHEMA_MAJOR_VERSION: u16 = 0;
 
 encoding_struct!(
+    /// Exonum block data structure. Block is essentially a list of transactions, which is
+    /// a result of the consensus algorithm (thus authenticated by the supermajority
+    /// of validators) and is applied atomically to the blockchain state.
     struct Block {
         const SIZE = BLOCK_SIZE;
 
+        /// Information schema version.
         field schema_version:         u16         [00 => 02]
+        /// Block proposer id.
         field proposer_id:            u16         [02 => 04]
+        /// Height of the committed block
         field height:                 u64         [04 => 12]
+        /// Number of transactions in block.
         field tx_count:               u32         [12 => 16]
+        /// Hash link to the previous block in blockchain.
         field prev_hash:              &Hash       [16 => 48]
+        /// Root hash of [merkle tree](struct.Schema.html#method.block_txs) of current block
+        /// transactions.
         field tx_hash:                &Hash       [48 => 80]
+        /// Hash of the current `exonum` state after applying transactions in the block.
         field state_hash:             &Hash       [80 => 112]
->>>>>>> ddaae419
     }
 );
 
