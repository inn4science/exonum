// TODO move to lib.rs
#![deny(missing_docs)]

use vec_map::VecMap;
use byteorder::{ByteOrder, LittleEndian};
use mount::Mount;

use std::sync::Arc;
use std::collections::BTreeMap;
use std::mem;
use std::fmt;

use crypto::{self, Hash};
use messages::{RawMessage, Precommit, CONSENSUS as CORE_SERVICE};
use node::{State, TxPool};
use storage::{Patch, Database, Fork, Error, Map, List, Storage, View as StorageView};

pub use self::block::{Block, SCHEMA_MAJOR_VERSION};
pub use self::schema::{Schema, TxLocation, gen_prefix};
pub use self::genesis::GenesisConfig;
pub use self::config::{StoredConfiguration, ConsensusConfig};
pub use self::service::{Service, Transaction, ServiceContext, ApiContext};

mod block;
mod schema;
mod genesis;
mod service;
#[cfg(test)]
mod tests;

pub mod config;

/// A blockchain with a given services set and data storage.
/// TODO
#[derive(Clone)]
pub struct Blockchain {
    db: Storage,
    service_map: Arc<VecMap<Box<Service>>>,
}

impl Blockchain {
    /// Constructs a blockchain for given storage and list of services.
    pub fn new(db: Storage, services: Vec<Box<Service>>) -> Blockchain {
        let mut service_map = VecMap::new();
        for service in services {
            let id = service.service_id() as usize;
            if service_map.contains_key(id) {
                panic!("Services have already contain service with id={}, please change it.",
                       id);
            }
            service_map.insert(id, service);
        }

        Blockchain {
            db: db,
            service_map: Arc::new(service_map),
        }
    }

    /// Creates a snapshot of the current storage state.
    pub fn view(&self) -> StorageView {
        self.db.fork()
    }

    /// Tries to create a `Transaction` object from the given raw message.
    pub fn tx_from_raw(&self, raw: RawMessage) -> Option<Box<Transaction>> {
        let id = raw.service_id() as usize;
        self.service_map
            .get(id)
            .and_then(|service| service.tx_from_raw(raw).ok())
    }

    /// Commits changes from the patch to the blockchain storage. 
    /// See [`Fork`](../storage/trait.Fork.html) for details.
    pub fn merge(&self, patch: &Patch) -> Result<(), Error> {
        self.db.merge(patch)
    }

    /// Returns the hash of latest committed block.
    pub fn last_hash(&self) -> Result<Hash, Error> {
        Ok(Schema::new(&self.view())
               .block_hashes_by_height()
               .last()?
               .unwrap_or_else(Hash::default))
    }

    /// Returns the latest committed block.
    pub fn last_block(&self) -> Result<Block, Error> {
        Ok(Schema::new(&self.view()).last_block()?.unwrap())
    }

    /// Creates and commits the genesis block for the given genesis configuration.
    pub fn create_genesis_block(&self, cfg: GenesisConfig) -> Result<(), Error> {
        let mut config_propose = StoredConfiguration {
            previous_cfg_hash: Hash::zero(),
            actual_from: 0,
            validators: cfg.validators,
            consensus: cfg.consensus,
            services: BTreeMap::new(),
        };

        let patch = {
            let view = self.view();
            // Update service tables
            for (_, service) in self.service_map.iter() {
                let cfg = service.handle_genesis_block(&view)?;
                let name = service.service_name();
                if config_propose.services.contains_key(name) {
                    panic!("Services have already contain service with name={}, please change it.",
                           name);
                }
                config_propose.services.insert(name.into(), cfg);
            }
            // Commit actual configuration
            {
                let schema = Schema::new(&view);
                if schema.block_hash_by_height(0)?.is_some() {
                    // TODO create genesis block for MemoryDB and compare in hash with zero block
                    return Ok(());
                }
                schema.commit_configuration(config_propose)?;
            };
            self.merge(&view.changes())?;
            self.create_patch(0, 0, &[], &BTreeMap::new())?.1
        };
        self.merge(&patch)?;
        Ok(())
    }

    /// Helper function to map tuple (`u16`, `u16`) of service table coordinates
    /// to 32 byte value for use as `MerklePatriciaTable` key (it currently
    /// supports only fixed size keys). `hash` function is used to distribute
    /// keys uniformly (compared to padding).
    /// # Arguments
    ///
    /// * `service_id` - `service_id` as returned by instance of type of
    /// `Service` trait
    /// * `table_idx` - index of service table in `Vec`, returned by
    /// `state_hash` method of instance of type of `Service` trait
    // also, it was the first idea around, to use `hash`
    pub fn service_table_unique_key(service_id: u16, table_idx: usize) -> Hash {
        debug_assert!(table_idx <= u16::max_value() as usize);
        let size = mem::size_of::<u16>();
        let mut vec = vec![0; 2 * size];
        LittleEndian::write_u16(&mut vec[0..size], service_id);
        LittleEndian::write_u16(&mut vec[size..2 * size], table_idx as u16);
        crypto::hash(&vec)
    }

    /// Executes the given transactions from pool.
    /// Then it collects the resulting changhes from the current storage state and returns them
    /// with the hash of resulting block.
    pub fn create_patch(&self,
                        proposer_id: u16,
                        height: u64,
                        tx_hashes: &[Hash],
                        pool: &TxPool)
                        -> Result<(Hash, Patch), Error> {
        // Create fork
        let fork = self.view();
        // Create database schema
        let schema = Schema::new(&fork);
        // Get last hash
        let last_hash = self.last_hash()?;
        // Save & execute transactions
        for (index, hash) in tx_hashes.iter().enumerate() {
            let tx = &pool[hash];
            tx.execute(&fork)?;
            schema.transactions().put(hash, tx.raw().clone()).unwrap();
            schema.block_txs(height).append(*hash).unwrap();
            let location = TxLocation::new(height, index as u64);
            schema.tx_location_by_tx_hash().put(hash, location).unwrap();
        }
        // Get tx hash
        let tx_hash = schema.block_txs(height).root_hash()?;
        // Get tx count
        let tx_count = schema.block_txs(height).len()? as u32;
        // Get state hash
        let state_hash = {
            let sum_table = schema.state_hash_aggregator();
            let vec_core_state = schema.core_state_hash()?;
            for (idx, core_table_hash) in vec_core_state.into_iter().enumerate() {
                let key = Blockchain::service_table_unique_key(CORE_SERVICE, idx);
                sum_table.put(&key, core_table_hash)?;
            }
            for service in self.service_map.values() {
                let service_id = service.service_id();
                let vec_service_state = service.state_hash(&fork)?;
                for (idx, service_table_hash) in vec_service_state.into_iter().enumerate() {
                    let key = Blockchain::service_table_unique_key(service_id, idx);
                    sum_table.put(&key, service_table_hash)?;
                }
            }
            sum_table.root_hash()?
        };

        // Create block
        let block = Block::new(SCHEMA_MAJOR_VERSION,
                               proposer_id,
                               height,
                               tx_count,
                               &last_hash,
                               &tx_hash,
                               &state_hash);
        trace!("execute block = {:?}", block);
        // Eval block hash
        let block_hash = block.hash();
        // Update height
        // TODO: check that height == propose.height
        schema.block_hashes_by_height().append(block_hash).is_ok();
        // Save block
        schema.blocks().put(&block_hash, block).is_ok();
        Ok((block_hash, fork.changes()))
    }

    /// Commits to the storage block that proposes by node `State`. 
    /// After that invokes `handle_commit` for each service and returns the list of transactions.
    #[cfg_attr(feature="flame_profile", flame)]
    pub fn commit<'a, I>(&self,
                         state: &mut State,
                         block_hash: Hash,
                         precommits: I)
                         -> Result<Vec<Box<Transaction>>, Error>
        where I: Iterator<Item = &'a Precommit>
    {
        let (patch, txs) = {
            let view = {
                let patch = state.block(&block_hash).unwrap().patch();
                let view = self.db.fork();
                view.merge(patch);
                view
            };

            let schema = Schema::new(&view);
            for precommit in precommits {
                schema.precommits(&block_hash).append(precommit.clone())?;
            }

            state.update_config(schema.actual_configuration()?);

<<<<<<< HEAD
            let mut node_state = ServiceContext::new(state, &view);
=======
            let mut ctx = ServiceContext::new(state, &view);
>>>>>>> 70ec145e
            for service in self.service_map.values() {
                service.handle_commit(&mut ctx)?;
            }
            (view.changes(), ctx.transactions())
        };
        self.merge(&patch)?;
        Ok(txs)
    }

    /// Returns `Mount` object that aggregates public api handlers.
    pub fn mount_public_api(&self, context: &ApiContext) -> Mount {
        let mut mount = Mount::new();
        for service in self.service_map.values() {
            if let Some(handler) = service.public_api_handler(context) {
                mount.mount(service.service_name(), handler);
            }
        }
        mount
    }

    /// Returns `Mount` object that aggregates private api handlers.
    pub fn mount_private_api(&self, context: &ApiContext) -> Mount {
        let mut mount = Mount::new();
        for service in self.service_map.values() {
            if let Some(handler) = service.private_api_handler(context) {
                mount.mount(service.service_name(), handler);
            }
        }
        mount
    }
}

impl fmt::Debug for Blockchain {
    fn fmt(&self, f: &mut fmt::Formatter) -> fmt::Result {
        write!(f,
               "Blockchain {{ db: {:?}, service_map: {{ .. }} }}",
               self.db)
    }
}<|MERGE_RESOLUTION|>--- conflicted
+++ resolved
@@ -1,3 +1,5 @@
+//! The module used to write your own solition on top of `Exonum` blockchain.
+
 // TODO move to lib.rs
 #![deny(missing_docs)]
 
@@ -31,7 +33,6 @@
 pub mod config;
 
 /// A blockchain with a given services set and data storage.
-/// TODO
 #[derive(Clone)]
 pub struct Blockchain {
     db: Storage,
@@ -238,11 +239,7 @@
 
             state.update_config(schema.actual_configuration()?);
 
-<<<<<<< HEAD
-            let mut node_state = ServiceContext::new(state, &view);
-=======
             let mut ctx = ServiceContext::new(state, &view);
->>>>>>> 70ec145e
             for service in self.service_map.values() {
                 service.handle_commit(&mut ctx)?;
             }
