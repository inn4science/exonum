--- conflicted
+++ resolved
@@ -1,13 +1,7 @@
-<<<<<<< HEAD
-use ::storage::{StorageValue, Error};
-use ::storage::values::DeserializeFromJson;
-use ::crypto::Hash;
-=======
 use serde::{Serialize, Serializer, Deserialize, Deserializer};
 use serde::de::Error;
 use serde_json::{Error as SerdeJsonError, Value, from_value};
 
->>>>>>> 5064a5b5
 use std::fmt;
 
 use storage::StorageValue;
@@ -43,7 +37,7 @@
                 state = ser.serialize_struct("Full", 2)?;
                 ser.serialize_struct_elt(&mut state, LEFT_DESC, left_proof)?;
                 ser.serialize_struct_elt(&mut state, RIGHT_DESC, right_proof)?;
-            } 
+            }
             Left(ref left_proof, ref option_hash) => {
                 if let Some(ref hash) = *option_hash {
                     state = ser.serialize_struct("Left", 2)?;
@@ -53,12 +47,12 @@
                     state = ser.serialize_struct("Left", 1)?;
                     ser.serialize_struct_elt(&mut state, LEFT_DESC, left_proof)?;
                 }
-            } 
+            }
             Right(ref hash, ref right_proof) => {
                 state = ser.serialize_struct("Right", 2)?;
                 ser.serialize_struct_elt(&mut state, LEFT_DESC, hash)?;
                 ser.serialize_struct_elt(&mut state, RIGHT_DESC, right_proof)?;
-            } 
+            }
             Leaf(ref val) => {
                 state = ser.serialize_struct("Leaf", 1)?;
                 ser.serialize_struct_elt(&mut state, VAL_DESC, val)?;
@@ -93,8 +87,8 @@
                                                              Value: {:?}",
                                                             LEFT_DESC,
                                                             json)))
-                    } 
-                    Some(left) => left, 
+                    }
+                    Some(left) => left,
                 };
                 let right_value: &Value = match map_key_value.get(RIGHT_DESC) {
                     None => {
@@ -102,8 +96,8 @@
                                                           Value: {:?}",
                                                             RIGHT_DESC,
                                                             json)))
-                    } 
-                    Some(right) => right, 
+                    }
+                    Some(right) => right,
                 };
                 if right_value.is_string() {
                     let left_proof: Proofnode<V> = from_value(left_value.clone()).map_err(|err| {
@@ -138,7 +132,7 @@
                         })?;
                     Proofnode::Full(Box::new(left_proof), Box::new(right_proof))
                 }
-            } 
+            }
             1 => {
                 if map_key_value.get(VAL_DESC).is_none() && map_key_value.get(LEFT_DESC).is_none() {
                     return Err(D::Error::custom(format!("Invalid json: unknown key met. \
@@ -162,12 +156,12 @@
                         })?;
                     Proofnode::Left(Box::new(left_proof), None)
                 }
-            } 
+            }
             _ => {
                 return Err(D::Error::custom(format!("Invalid json: Number of keys should be \
                                                      either 1 or 2. json: {:?}",
                                                     json)))
-            } 
+            }
         };
         Ok(res)
     }
@@ -185,11 +179,11 @@
                 } else {
                     hash_rules::hash_single_branch(left_proof.compute_proof_root())
                 }
-            } 
+            }
             Proofnode::Right(ref left_hash, ref right_proof) => {
                 hash_rules::hash_branch(*left_hash, right_proof.compute_proof_root())
             }
-            Proofnode::Leaf(ref val) => hash_rules::hash_leaf(val), 
+            Proofnode::Leaf(ref val) => hash_rules::hash_leaf(val),
         }
     }
 
@@ -203,7 +197,7 @@
             }
             Proofnode::Left(ref left_proof, _) => {
                 left_proof.indices_and_values(left_ch_ind, collect);
-            } 
+            }
             Proofnode::Right(_, ref right_proof) => {
                 right_proof.indices_and_values(right_ch_ind, collect);
             }
@@ -223,11 +217,11 @@
                 } else {
                     write!(f, "{{\"left\":{:?}}}", left_proof)
                 }
-            } 
+            }
             Right(ref left_hash, ref right) => {
                 write!(f, "{{\"left\":{:?},\"right\":{:?}}}", left_hash, right)
             }
-            Leaf(ref val) => write!(f, "{{\"val\":{:?}}}", val), 
+            Leaf(ref val) => write!(f, "{{\"val\":{:?}}}", val),
         }
     }
 }