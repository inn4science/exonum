--- conflicted
+++ resolved
@@ -31,16 +31,6 @@
 use std::collections::BTreeMap;
 use std::fmt;
 
-<<<<<<< HEAD
-use crypto::{self, PublicKey, SecretKey, Hash};
-use events::{Events, Reactor, NetworkConfiguration, Event, EventsConfiguration, Channel,
-             MioChannel, Network, EventLoop, Milliseconds, EventHandler, Result as EventsResult,
-             Error as EventsError};
-use blockchain::{SharedNodeState, Blockchain, Schema, GenesisConfig, Transaction, ApiContext};
-use messages::{Connect, RawMessage};
-use api::{Api, public, private};
-use helpers::{Height, Round, ValidatorId, user_agent};
-=======
 use crypto::{self, Hash, PublicKey, SecretKey};
 use blockchain::{ApiContext, Blockchain, GenesisConfig, Schema, SharedNodeState, Transaction};
 use api::{private, public, Api};
@@ -48,8 +38,7 @@
 use events::{NetworkRequest, TimeoutRequest, NetworkEvent};
 use events::{HandlerPart, NetworkConfiguration, NetworkPart, TimeoutsPart};
 use events::error::{into_other, other_error, LogError, log_error};
-use helpers::{Height, Milliseconds, Round, ValidatorId};
->>>>>>> 32842d72
+use helpers::{Height, Milliseconds, Round, ValidatorId, user_agent};
 
 pub use self::state::{RequestData, State, TxPool, ValidatorState};
 pub use self::whitelist::Whitelist;
@@ -295,12 +284,8 @@
         let connect = Connect::new(
             &config.listener.consensus_public_key,
             external_address,
-<<<<<<< HEAD
-            sender.get_time(),
+            system_state.current_time(),
             &user_agent::get(),
-=======
-            system_state.current_time(),
->>>>>>> 32842d72
             &config.listener.consensus_secret_key,
         );
 
