--- conflicted
+++ resolved
@@ -416,12 +416,8 @@
 /// `TransactionSend` represents interface for sending transactions. For details see `TxSender`
 /// implementation.
 pub trait TransactionSend: Send + Sync {
-<<<<<<< HEAD
     /// Sends transaction. This can include transaction verification.
-    fn send<T: Transaction>(&self, tx: T) -> EventsResult<()>;
-=======
     fn send(&self, tx: Box<Transaction>) -> EventsResult<()>;
->>>>>>> dfafe708
 }
 
 impl<S> TxSender<S>
