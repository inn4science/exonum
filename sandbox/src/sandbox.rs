// Copyright 2017 The Exonum Team
//
// Licensed under the Apache License, Version 2.0 (the "License");
// you may not use this file except in compliance with the License.
// You may obtain a copy of the License at
//
//   http://www.apache.org/licenses/LICENSE-2.0
//
// Unless required by applicable law or agreed to in writing, software
// distributed under the License is distributed on an "AS IS" BASIS,
// WITHOUT WARRANTIES OR CONDITIONS OF ANY KIND, either express or implied.
// See the License for the specific language governing permissions and
// limitations under the License.


// Workaround: Clippy does not correctly handle borrowing checking rules for returned types.
#![cfg_attr(feature = "cargo-clippy", allow(let_and_return))]

use futures::{self, Async, Future, Stream};
use futures::sync::mpsc;

use std::ops::{AddAssign, Deref};
use std::sync::{Arc, Mutex};
use std::cell::{Ref, RefCell, RefMut};
use std::time::{Duration, SystemTime, UNIX_EPOCH};
use std::net::{IpAddr, Ipv4Addr, SocketAddr};
use std::collections::{BTreeMap, BinaryHeap, HashMap, HashSet, VecDeque};
use std::iter::FromIterator;

use exonum::node::{Configuration, ExternalMessage, ListenerConfig, NodeHandler, NodeSender,
                   ServiceConfig, State, SystemStateProvider, ApiSender};
use exonum::blockchain::{Block, BlockProof, Blockchain, ConsensusConfig, GenesisConfig, Schema,
                         Service, SharedNodeState, StoredConfiguration, TimeoutAdjusterConfig,
                         Transaction, ValidatorKeys};
use exonum::storage::{MapProof, MemoryDB};
use exonum::messages::{Any, Connect, Message, RawMessage, RawTransaction, Status};
use exonum::crypto::{gen_keypair_from_seed, Hash, PublicKey, SecretKey, Seed};
#[cfg(test)]
use exonum::crypto::gen_keypair;
use exonum::helpers::{Height, Milliseconds, Round, ValidatorId, user_agent};
use exonum::events::{Event, EventHandler, NetworkEvent, NetworkRequest, TimeoutRequest};
use exonum::events::network::NetworkConfiguration;

use timestamping::TimestampingService;
use config_updater::ConfigUpdateService;
use sandbox_tests_helper::VALIDATOR_0;

pub type SharedTime = Arc<Mutex<SystemTime>>;

#[derive(Debug)]
pub struct SandboxSystemStateProvider {
    listen_address: SocketAddr,
    shared_time: SharedTime,
}

impl SystemStateProvider for SandboxSystemStateProvider {
    fn current_time(&self) -> SystemTime {
        *self.shared_time.lock().unwrap()
    }

    fn listen_address(&self) -> SocketAddr {
        self.listen_address
    }
}

#[derive(Debug)]
pub struct SandboxInner {
    pub time: SharedTime,
    pub handler: NodeHandler,
    pub sent: VecDeque<(SocketAddr, RawMessage)>,
    pub events: VecDeque<Event>,
    pub timers: BinaryHeap<TimeoutRequest>,
    pub network_requests_rx: mpsc::Receiver<NetworkRequest>,
    pub timeout_requests_rx: mpsc::Receiver<TimeoutRequest>,
    pub api_requests_rx: mpsc::Receiver<ExternalMessage>,
}

impl SandboxInner {
    pub fn process_events(&mut self) {
        self.process_api_requests();
        self.process_network_requests();
        self.process_timeout_requests();
    }

    pub fn handle_event<E: Into<Event>>(&mut self, e: E) {
        self.handler.handle_event(e.into());
        self.process_events();
    }

    fn process_network_requests(&mut self) {
        let network_getter = futures::lazy(|| -> Result<(), ()> {
            while let Async::Ready(Some(network)) = self.network_requests_rx.poll()? {
                match network {
                    NetworkRequest::SendMessage(peer, msg) => self.sent.push_back((peer, msg)),
                    NetworkRequest::DisconnectWithPeer(_) |
                    NetworkRequest::Shutdown => {}
                }
            }
            Ok(())
        });
        network_getter.wait().unwrap();
    }

    fn process_timeout_requests(&mut self) {
        let timeouts_getter = futures::lazy(|| -> Result<(), ()> {
            while let Async::Ready(Some(timeout)) = self.timeout_requests_rx.poll()? {
                self.timers.push(timeout);
            }
            Ok(())
        });
        timeouts_getter.wait().unwrap();
    }

    fn process_api_requests(&mut self) {
        let api_getter = futures::lazy(|| -> Result<(), ()> {
            while let Async::Ready(Some(api)) = self.api_requests_rx.poll()? {
                self.handler.handle_event(api.into());
            }
            Ok(())
        });
        api_getter.wait().unwrap();
    }
}

pub struct Sandbox {
    pub validators_map: HashMap<PublicKey, SecretKey>,
    pub services_map: HashMap<PublicKey, SecretKey>,
    inner: RefCell<SandboxInner>,
    addresses: Vec<SocketAddr>,
}

impl Sandbox {
    pub fn initialize(
        &self,
        connect_message_time: SystemTime,
        start_index: usize,
        end_index: usize,
    ) {
        let connect = Connect::new(
            &self.p(VALIDATOR_0),
            self.a(VALIDATOR_0),
            connect_message_time,
            &user_agent::get(),
            self.s(VALIDATOR_0),
        );

        for validator in start_index..end_index {
            let validator = ValidatorId(validator as u16);
            self.recv(&Connect::new(
                &self.p(validator),
                self.a(validator),
                self.time(),
                &user_agent::get(),
                self.s(validator),
            ));
            self.send(self.a(validator), &connect);
        }

        self.check_unexpected_message()
    }

    pub fn set_validators_map(
        &mut self,
        new_addresses_len: u8,
        validators: Vec<(PublicKey, SecretKey)>,
        services: Vec<(PublicKey, SecretKey)>,
    ) {
        self.addresses = (1..(new_addresses_len + 1) as u8)
            .map(gen_primitive_socket_addr)
            .collect::<Vec<_>>();
        self.validators_map.extend(validators);
        self.services_map.extend(services);
    }

    fn check_unexpected_message(&self) {
        if let Some((addr, msg)) = self.inner.borrow_mut().sent.pop_front() {
            let any_msg = Any::from_raw(msg.clone()).expect("Send incorrect message");
            panic!("Send unexpected message {:?} to {}", any_msg, addr);
        }
    }

    pub fn tx_from_raw(&self, raw: RawTransaction) -> Option<Box<Transaction>> {
        self.blockchain_ref().tx_from_raw(raw)
    }

    pub fn p(&self, id: ValidatorId) -> PublicKey {
        self.validators()[id.0 as usize]
    }

    pub fn s(&self, id: ValidatorId) -> &SecretKey {
        let p = self.p(id);
        &self.validators_map[&p]
    }

    pub fn service_public_key(&self, id: ValidatorId) -> PublicKey {
        let id: usize = id.into();
        self.nodes_keys()[id].service_key
    }

    pub fn service_secret_key(&self, id: ValidatorId) -> &SecretKey {
        let public_key = self.service_public_key(id);
        &self.services_map[&public_key]
    }

    pub fn a(&self, id: ValidatorId) -> SocketAddr {
        let id: usize = id.into();
        self.addresses[id]
    }

    pub fn validators(&self) -> Vec<PublicKey> {
        self.cfg()
            .validator_keys
            .iter()
            .map(|x| x.consensus_key)
            .collect()
    }

    pub fn nodes_keys(&self) -> Vec<ValidatorKeys> {
        self.cfg().validator_keys
    }

    pub fn n_validators(&self) -> usize {
        self.validators().len()
    }

    pub fn time(&self) -> SystemTime {
        let inner = self.inner.borrow();
        let time = *inner.time.lock().unwrap().deref();
        time
    }

    pub fn node_handler(&self) -> Ref<NodeHandler> {
        Ref::map(self.inner.borrow(), |inner| &inner.handler)
    }

    pub fn node_handler_mut(&self) -> RefMut<NodeHandler> {
        RefMut::map(self.inner.borrow_mut(), |inner| &mut inner.handler)
    }

    pub fn node_state(&self) -> Ref<State> {
        Ref::map(self.inner.borrow(), |inner| inner.handler.state())
    }

    pub fn blockchain_ref(&self) -> Ref<Blockchain> {
        Ref::map(self.inner.borrow(), |inner| &inner.handler.blockchain)
    }

    pub fn blockchain_mut(&self) -> RefMut<Blockchain> {
        RefMut::map(
            self.inner.borrow_mut(),
            |inner| &mut inner.handler.blockchain,
        )
    }

    pub fn recv<T: Message>(&self, msg: &T) {
        self.check_unexpected_message();
        // TODO Think about addresses.
        let dummy_addr = SocketAddr::from(([127, 0, 0, 1], 12_039));
        let event = NetworkEvent::MessageReceived(dummy_addr, msg.raw().clone());
        self.inner.borrow_mut().handle_event(event);
    }

    pub fn send<T: Message>(&self, addr: SocketAddr, msg: &T) {
        let any_expected_msg = Any::from_raw(msg.raw().clone()).unwrap();
        let sended = self.inner.borrow_mut().sent.pop_front();
        if let Some((real_addr, real_msg)) = sended {
            let any_real_msg = Any::from_raw(real_msg.clone()).expect("Send incorrect message");
            if real_addr != addr || any_real_msg != any_expected_msg {
                panic!(
                    "Expected to send the message {:?} to {} instead sending {:?} to {}",
                    any_expected_msg,
                    addr,
                    any_real_msg,
                    real_addr
                )
            }
        } else {
            panic!(
                "Expected to send the message {:?} to {} but nothing happened",
                any_expected_msg,
                addr
            );
        }
    }

    pub fn broadcast<T: Message>(&self, msg: &T) {
        self.broadcast_to_addrs(msg, self.addresses.iter().skip(1));
    }

    // TODO: add self-test for broadcasting?
    pub fn broadcast_to_addrs<'a, T: Message, I>(&self, msg: &T, addresses: I)
    where
        I: IntoIterator<Item = &'a SocketAddr>,
    {
        let any_expected_msg = Any::from_raw(msg.raw().clone()).unwrap();

        // If node is excluded from validators, then it still will broadcast messages.
        // So in that case we should not skip addresses and validators count.
        let mut expected_set: HashSet<_> = HashSet::from_iter(addresses);

        for _ in 0..expected_set.len() {
            let sended = self.inner.borrow_mut().sent.pop_front();
            if let Some((real_addr, real_msg)) = sended {
                let any_real_msg = Any::from_raw(real_msg.clone()).expect("Send incorrect message");
                if any_real_msg != any_expected_msg {
                    panic!(
                        "Expected to broadcast the message {:?} instead sending {:?} to {}",
                        any_expected_msg,
                        any_real_msg,
                        real_addr
                    )
                }
                if !expected_set.contains(&real_addr) {
                    panic!(
                        "Double send the same message {:?} to {:?} during broadcasting",
                        any_expected_msg,
                        real_addr
                    )
                } else {
                    expected_set.remove(&real_addr);
                }
            } else {
                panic!(
                    "Expected to broadcast the message {:?} but someone don't recieve \
                     messages: {:?}",
                    any_expected_msg,
                    expected_set
                );
            }
        }
    }

    pub fn check_broadcast_status(&self, height: Height, block_hash: &Hash) {
        self.broadcast(&Status::new(
            &self.node_public_key(),
            height,
            block_hash,
            &self.node_secret_key(),
        ));
    }

    pub fn add_time(&self, duration: Duration) {
        self.check_unexpected_message();
        let now = {
            let inner = self.inner.borrow_mut();
            let mut time = inner.time.lock().unwrap();
            time.add_assign(duration);
            *time.deref()
        };
        // handle timeouts if occurs
        loop {
            let timeout = {
                let timers = &mut self.inner.borrow_mut().timers;
                if let Some(TimeoutRequest(time, timeout)) = timers.pop() {
                    if time > now {
                        timers.push(TimeoutRequest(time, timeout));
                        break;
                    } else {
                        timeout
                    }
                } else {
                    break;
                }
            };
            self.inner.borrow_mut().handle_event(timeout);
        }
    }

    pub fn is_leader(&self) -> bool {
        self.node_state().is_leader()
    }

    pub fn leader(&self, round: Round) -> ValidatorId {
        self.node_state().leader(round)
    }

    pub fn is_validator(&self) -> bool {
        self.node_state().is_validator()
    }

    pub fn last_block(&self) -> Block {
        self.blockchain_ref().last_block()
    }

    pub fn last_hash(&self) -> Hash {
        self.blockchain_ref().last_hash()
    }

    pub fn last_state_hash(&self) -> Hash {
        *self.last_block().state_hash()
    }

    pub fn filter_present_transactions<'a, I>(&self, txs: I) -> Vec<RawMessage>
    where
        I: IntoIterator<Item = &'a RawMessage>,
    {
        let mut unique_set: HashSet<Hash> = HashSet::new();
        let snapshot = self.blockchain_ref().snapshot();
        let schema = Schema::new(&snapshot);
        let schema_transactions = schema.transactions();
        txs.into_iter()
            .filter(|elem| {
                let hash_elem = elem.hash();
                if unique_set.contains(&hash_elem) {
                    return false;
                }
                unique_set.insert(hash_elem);
                if schema_transactions.contains(&hash_elem) {
                    return false;
                }
                true
            })
            .cloned()
            .collect()
    }

    /// Extract state_hash from fake block
    pub fn compute_state_hash<'a, I>(&self, txs: I) -> Hash
    where
        I: IntoIterator<Item = &'a RawTransaction>,
    {
        let blockchain = &self.blockchain_ref();
        let (hashes, tx_pool) = {
            let mut pool = BTreeMap::new();
            let mut hashes = Vec::new();
            for raw in txs {
                let tx = blockchain.tx_from_raw(raw.clone()).unwrap();
                let hash = tx.hash();
                hashes.push(hash);
                pool.insert(hash, tx);
            }
            (hashes, pool)
        };

        let fork = {
            let mut fork = blockchain.fork();
            let (_, patch) =
                blockchain.create_patch(ValidatorId(0), self.current_height(), &hashes, &tx_pool);
            fork.merge(patch);
            fork
        };
        *Schema::new(&fork).last_block().state_hash()
    }

    pub fn get_proof_to_service_table(&self, service_id: u16, table_idx: usize) -> MapProof<Hash> {
        let snapshot = self.blockchain_ref().snapshot();
        let schema = Schema::new(&snapshot);
        schema.get_proof_to_service_table(service_id, table_idx)
    }

    pub fn get_configs_root_hash(&self) -> Hash {
        let snapshot = self.blockchain_ref().snapshot();
        let schema = Schema::new(&snapshot);
        schema.configs().root_hash()
    }

    pub fn cfg(&self) -> StoredConfiguration {
        let snapshot = self.blockchain_ref().snapshot();
        let schema = Schema::new(&snapshot);
        schema.actual_configuration()
    }

    pub fn following_cfg(&self) -> Option<StoredConfiguration> {
        let snapshot = self.blockchain_ref().snapshot();
        let schema = Schema::new(&snapshot);
        schema.following_configuration()
    }

    pub fn propose_timeout(&self) -> Milliseconds {
        match self.cfg().consensus.timeout_adjuster {
            TimeoutAdjusterConfig::Constant { timeout } => timeout,
            _ => panic!("Unexpected timeout adjuster config type"),
        }
    }

    pub fn majority_count(&self, num_validators: usize) -> usize {
        num_validators * 2 / 3 + 1
    }

    pub fn round_timeout(&self) -> Milliseconds {
        self.cfg().consensus.round_timeout
    }

    pub fn transactions_hashes(&self) -> Vec<Hash> {
        let node_state = self.node_state();
        let rlock = node_state.transactions().read().expect(
            "Expected read lock",
        );
        rlock.keys().cloned().collect()
    }

    pub fn current_round(&self) -> Round {
        self.node_state().round()
    }

    pub fn block_and_precommits(&self, height: Height) -> Option<BlockProof> {
        let snapshot = self.blockchain_ref().snapshot();
        let schema = Schema::new(&snapshot);
        schema.block_and_precommits(height)
    }

    pub fn current_height(&self) -> Height {
        self.node_state().height()
    }

    pub fn current_leader(&self) -> ValidatorId {
        self.node_state().leader(self.current_round())
    }

    pub fn assert_state(&self, expected_height: Height, expected_round: Round) {
        let state = self.node_state();

        let achual_height = state.height();
        let actual_round = state.round();
        assert_eq!(achual_height, expected_height);
        assert_eq!(actual_round, expected_round);
    }

    pub fn assert_lock(&self, expected_round: Round, expected_hash: Option<Hash>) {
        let state = self.node_state();

        let actual_round = state.locked_round();
        let actual_hash = state.locked_propose();
        assert_eq!(actual_round, expected_round);
        assert_eq!(actual_hash, expected_hash);
    }

    fn node_public_key(&self) -> PublicKey {
        *self.node_state().consensus_public_key()
    }

    fn node_secret_key(&self) -> SecretKey {
        self.node_state().consensus_secret_key().clone()
    }
}

impl Drop for Sandbox {
    fn drop(&mut self) {
        if !::std::thread::panicking() {
            self.check_unexpected_message();
        }
    }
}

fn gen_primitive_socket_addr(idx: u8) -> SocketAddr {
    let addr = Ipv4Addr::new(idx, idx, idx, idx);
    SocketAddr::new(IpAddr::V4(addr), u16::from(idx))
}

pub fn sandbox_with_services(services: Vec<Box<Service>>) -> Sandbox {
    let validators = vec![
        gen_keypair_from_seed(&Seed::new([12; 32])),
        gen_keypair_from_seed(&Seed::new([13; 32])),
        gen_keypair_from_seed(&Seed::new([16; 32])),
        gen_keypair_from_seed(&Seed::new([19; 32])),
    ];
    let service_keys = vec![
        gen_keypair_from_seed(&Seed::new([20; 32])),
        gen_keypair_from_seed(&Seed::new([21; 32])),
        gen_keypair_from_seed(&Seed::new([22; 32])),
        gen_keypair_from_seed(&Seed::new([23; 32])),
    ];

    let addresses: Vec<SocketAddr> = (1..5).map(gen_primitive_socket_addr).collect::<Vec<_>>();

    let api_channel = mpsc::channel(100);
    let db = Box::new(MemoryDB::new());
    let mut blockchain = Blockchain::new(
        db,
        services,
        service_keys[0].0,
        service_keys[0].1.clone(),
        ApiSender::new(api_channel.0.clone()),
    );

    let consensus = ConsensusConfig {
        round_timeout: 1000,
        status_timeout: 600_000,
        peers_timeout: 600_000,
        txs_block_limit: 1000,
        timeout_adjuster: TimeoutAdjusterConfig::Constant { timeout: 200 },
    };
    let genesis = GenesisConfig::new_with_consensus(
        consensus,
        validators.iter().zip(service_keys.iter()).map(|x| {
            ValidatorKeys {
                consensus_key: (x.0).0,
                service_key: (x.1).0,
            }
        }),
    );
    blockchain.create_genesis_block(genesis).unwrap();

    let config = Configuration {
        listener: ListenerConfig {
            address: addresses[0],
            consensus_public_key: validators[0].0,
            consensus_secret_key: validators[0].1.clone(),
            whitelist: Default::default(),
        },
        service: ServiceConfig {
            service_public_key: service_keys[0].0,
            service_secret_key: service_keys[0].1.clone(),
        },
        network: NetworkConfiguration::default(),
        peer_discovery: Vec::new(),
        mempool: Default::default(),
    };

    // TODO use factory or other solution like set_handler or run
    let system_state = SandboxSystemStateProvider {
        listen_address: addresses[0],
        shared_time: SharedTime::new(Mutex::new(UNIX_EPOCH + Duration::new(1_486_720_340, 0))),
    };
    let shared_time = Arc::clone(&system_state.shared_time);

    let network_channel = mpsc::channel(100);
    let timeout_channel = mpsc::channel(100);
    let node_sender = NodeSender {
        network_requests: network_channel.0.clone(),
        timeout_requests: timeout_channel.0.clone(),
        api_requests: api_channel.0.clone(),
    };

    let mut handler = NodeHandler::new(
        blockchain.clone(),
        addresses[0],
        node_sender,
        Box::new(system_state),
        config.clone(),
        SharedNodeState::new(5000),
    );
    handler.initialize();

    let inner = SandboxInner {
        sent: VecDeque::new(),
        events: VecDeque::new(),
        timers: BinaryHeap::new(),
        timeout_requests_rx: timeout_channel.1,
        network_requests_rx: network_channel.1,
        api_requests_rx: api_channel.1,
        handler,
        time: shared_time,
    };
    let sandbox = Sandbox {
        inner: RefCell::new(inner),
        validators_map: HashMap::from_iter(validators.clone()),
        services_map: HashMap::from_iter(service_keys),
        addresses: addresses,
    };

    sandbox.initialize(sandbox.time(), 1, validators.len());
    // General assumption; necessary for correct work of consensus algorithm
    assert!(sandbox.propose_timeout() < sandbox.round_timeout());
    sandbox
}

pub fn timestamping_sandbox() -> Sandbox {
    sandbox_with_services(vec![
        Box::new(TimestampingService::new()),
        Box::new(ConfigUpdateService::new()),
    ])
}

#[cfg(test)]
mod tests {
    use exonum::blockchain::ServiceContext;
    use exonum::messages::{FromRaw, RawTransaction};
    use exonum::encoding;
    use exonum::crypto::{gen_keypair_from_seed, Seed};
    use exonum::storage::Fork;

    use sandbox_tests_helper::{add_one_height, SandboxState, VALIDATOR_1, VALIDATOR_2,
                               VALIDATOR_3, HEIGHT_ONE, ROUND_ONE, ROUND_TWO};
    use super::*;

    const SERVICE_ID: u16 = 1;
    const TX_AFTER_COMMIT_ID: u16 = 1;

    message! {
        struct TxAfterCommit {
            const TYPE = SERVICE_ID;
            const ID = TX_AFTER_COMMIT_ID;
            const SIZE = 8;

            field height: Height [0 => 8]
        }
    }

    impl TxAfterCommit {
        pub fn new_with_height(height: Height) -> TxAfterCommit {
            let keypair = gen_keypair_from_seed(&Seed::new([22; 32]));
            TxAfterCommit::new(height, &keypair.1)
        }
    }

    impl Transaction for TxAfterCommit {
        fn verify(&self) -> bool {
            true
        }

        fn execute(&self, _fork: &mut Fork) {}
    }

    struct HandleCommitService;

    impl Service for HandleCommitService {
        fn service_name(&self) -> &'static str {
            "handle_commit"
        }

        fn service_id(&self) -> u16 {
            SERVICE_ID
        }

        fn tx_from_raw(&self, raw: RawTransaction) -> Result<Box<Transaction>, encoding::Error> {
            let tx: Box<Transaction> = match raw.message_type() {
                TX_AFTER_COMMIT_ID => Box::new(TxAfterCommit::from_raw(raw)?),
                _ => {
                    return Err(encoding::Error::IncorrectMessageType {
                        message_type: raw.message_type(),
                    });
                }
            };
            Ok(tx)
        }

        fn handle_commit(&self, context: &ServiceContext) {
            let tx = TxAfterCommit::new_with_height(context.height());
            context.transaction_sender().send(Box::new(tx)).unwrap();
        }
    }

    #[test]
    fn test_sandbox_init() {
        timestamping_sandbox();
    }

    #[test]
    fn test_sandbox_recv_and_send() {
        let s = timestamping_sandbox();
        let (public, secret) = gen_keypair();
<<<<<<< HEAD
        s.recv(Connect::new(
            &public,
            s.a(VALIDATOR_2),
            s.time(),
            &user_agent::get(),
            &secret,
        ));
=======
        s.recv(&Connect::new(&public, s.a(VALIDATOR_2), s.time(), &secret));
>>>>>>> b488688e
        s.send(
            s.a(VALIDATOR_2),
            &Connect::new(
                &s.p(VALIDATOR_0),
                s.a(VALIDATOR_0),
                s.time(),
                &user_agent::get(),
                s.s(VALIDATOR_0),
            ),
        );
    }

    #[test]
    fn test_sandbox_assert_status() {
        // TODO: remove this?
        let s = timestamping_sandbox();
        s.assert_state(HEIGHT_ONE, ROUND_ONE);
        s.add_time(Duration::from_millis(999));
        s.assert_state(HEIGHT_ONE, ROUND_ONE);
        s.add_time(Duration::from_millis(1));
        s.assert_state(HEIGHT_ONE, ROUND_TWO);
    }

    #[test]
    #[should_panic(expected = "Expected to send the message")]
    fn test_sandbox_expected_to_send_but_nothing_happened() {
        let s = timestamping_sandbox();
        s.send(
            s.a(VALIDATOR_1),
            &Connect::new(
                &s.p(VALIDATOR_0),
                s.a(VALIDATOR_0),
                s.time(),
                &user_agent::get(),
                s.s(VALIDATOR_0),
            ),
        );
    }

    #[test]
    #[should_panic(expected = "Expected to send the message")]
    fn test_sandbox_expected_to_send_another_message() {
        let s = timestamping_sandbox();
        let (public, secret) = gen_keypair();
<<<<<<< HEAD
        s.recv(Connect::new(
            &public,
            s.a(VALIDATOR_2),
            s.time(),
            &user_agent::get(),
            &secret,
        ));
=======
        s.recv(&Connect::new(&public, s.a(VALIDATOR_2), s.time(), &secret));
>>>>>>> b488688e
        s.send(
            s.a(VALIDATOR_1),
            &Connect::new(
                &s.p(VALIDATOR_0),
                s.a(VALIDATOR_0),
                s.time(),
                &user_agent::get(),
                s.s(VALIDATOR_0),
            ),
        );
    }

    #[test]
    #[should_panic(expected = "Send unexpected message")]
    fn test_sandbox_unexpected_message_when_drop() {
        let s = timestamping_sandbox();
        let (public, secret) = gen_keypair();
<<<<<<< HEAD
        s.recv(Connect::new(
            &public,
            s.a(VALIDATOR_2),
            s.time(),
            &user_agent::get(),
            &secret,
        ));
=======
        s.recv(&Connect::new(&public, s.a(VALIDATOR_2), s.time(), &secret));
>>>>>>> b488688e
    }

    #[test]
    #[should_panic(expected = "Send unexpected message")]
    fn test_sandbox_unexpected_message_when_handle_another_message() {
        let s = timestamping_sandbox();
        let (public, secret) = gen_keypair();
<<<<<<< HEAD
        s.recv(Connect::new(
            &public,
            s.a(VALIDATOR_2),
            s.time(),
            &user_agent::get(),
            &secret,
        ));
        s.recv(Connect::new(
            &public,
            s.a(VALIDATOR_3),
            s.time(),
            &user_agent::get(),
            &secret,
        ));
=======
        s.recv(&Connect::new(&public, s.a(VALIDATOR_2), s.time(), &secret));
        s.recv(&Connect::new(&public, s.a(VALIDATOR_3), s.time(), &secret));
>>>>>>> b488688e
        panic!("Oops! We don't catch unexpected message");
    }

    #[test]
    #[should_panic(expected = "Send unexpected message")]
    fn test_sandbox_unexpected_message_when_time_changed() {
        let s = timestamping_sandbox();
        let (public, secret) = gen_keypair();
<<<<<<< HEAD
        s.recv(Connect::new(
            &public,
            s.a(VALIDATOR_2),
            s.time(),
            &user_agent::get(),
            &secret,
        ));
=======
        s.recv(&Connect::new(&public, s.a(VALIDATOR_2), s.time(), &secret));
>>>>>>> b488688e
        s.add_time(Duration::from_millis(1000));
        panic!("Oops! We don't catch unexpected message");
    }

    #[test]
    fn test_sandbox_service_handle_commit() {
        let sandbox = sandbox_with_services(vec![
            Box::new(HandleCommitService),
            Box::new(TimestampingService::new()),
        ]);
        let state = SandboxState::new();
        add_one_height(&sandbox, &state);
        let tx = TxAfterCommit::new_with_height(Height(1));
        sandbox.broadcast(&tx);
    }
}<|MERGE_RESOLUTION|>--- conflicted
+++ resolved
@@ -740,7 +740,6 @@
     fn test_sandbox_recv_and_send() {
         let s = timestamping_sandbox();
         let (public, secret) = gen_keypair();
-<<<<<<< HEAD
         s.recv(Connect::new(
             &public,
             s.a(VALIDATOR_2),
@@ -748,9 +747,6 @@
             &user_agent::get(),
             &secret,
         ));
-=======
-        s.recv(&Connect::new(&public, s.a(VALIDATOR_2), s.time(), &secret));
->>>>>>> b488688e
         s.send(
             s.a(VALIDATOR_2),
             &Connect::new(
@@ -795,7 +791,6 @@
     fn test_sandbox_expected_to_send_another_message() {
         let s = timestamping_sandbox();
         let (public, secret) = gen_keypair();
-<<<<<<< HEAD
         s.recv(Connect::new(
             &public,
             s.a(VALIDATOR_2),
@@ -803,9 +798,6 @@
             &user_agent::get(),
             &secret,
         ));
-=======
-        s.recv(&Connect::new(&public, s.a(VALIDATOR_2), s.time(), &secret));
->>>>>>> b488688e
         s.send(
             s.a(VALIDATOR_1),
             &Connect::new(
@@ -823,7 +815,6 @@
     fn test_sandbox_unexpected_message_when_drop() {
         let s = timestamping_sandbox();
         let (public, secret) = gen_keypair();
-<<<<<<< HEAD
         s.recv(Connect::new(
             &public,
             s.a(VALIDATOR_2),
@@ -831,9 +822,6 @@
             &user_agent::get(),
             &secret,
         ));
-=======
-        s.recv(&Connect::new(&public, s.a(VALIDATOR_2), s.time(), &secret));
->>>>>>> b488688e
     }
 
     #[test]
@@ -841,7 +829,6 @@
     fn test_sandbox_unexpected_message_when_handle_another_message() {
         let s = timestamping_sandbox();
         let (public, secret) = gen_keypair();
-<<<<<<< HEAD
         s.recv(Connect::new(
             &public,
             s.a(VALIDATOR_2),
@@ -856,10 +843,6 @@
             &user_agent::get(),
             &secret,
         ));
-=======
-        s.recv(&Connect::new(&public, s.a(VALIDATOR_2), s.time(), &secret));
-        s.recv(&Connect::new(&public, s.a(VALIDATOR_3), s.time(), &secret));
->>>>>>> b488688e
         panic!("Oops! We don't catch unexpected message");
     }
 
@@ -868,7 +851,6 @@
     fn test_sandbox_unexpected_message_when_time_changed() {
         let s = timestamping_sandbox();
         let (public, secret) = gen_keypair();
-<<<<<<< HEAD
         s.recv(Connect::new(
             &public,
             s.a(VALIDATOR_2),
@@ -876,9 +858,6 @@
             &user_agent::get(),
             &secret,
         ));
-=======
-        s.recv(&Connect::new(&public, s.a(VALIDATOR_2), s.time(), &secret));
->>>>>>> b488688e
         s.add_time(Duration::from_millis(1000));
         panic!("Oops! We don't catch unexpected message");
     }
