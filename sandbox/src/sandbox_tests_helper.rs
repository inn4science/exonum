--- conflicted
+++ resolved
@@ -107,23 +107,12 @@
     }
 
     pub fn build(&self) -> Block {
-<<<<<<< HEAD
-        Block::new(self.height.unwrap_or(self.sandbox.current_height()),
-                   self.round.unwrap_or(self.sandbox.current_round()),
-                   &self.prev_hash.unwrap_or(self.sandbox.last_hash()),
-                   &self.tx_hash.unwrap_or(Hash::zero()),
-                   &self.state_hash.unwrap_or(self.sandbox.last_state_hash()))
-=======
         Block::new(self.height.unwrap_or_else(|| self.sandbox.current_height()),
                    self.round.unwrap_or_else(|| self.sandbox.current_round()),
                    &self.prev_hash.unwrap_or_else(|| self.sandbox.last_hash()),
-                   //   &[tx.hash(), tx2.hash()],
-                   //   &[tx.hash()],
-                   //   &[],
                    &self.tx_hash.unwrap_or_else(Hash::zero),
                    &self.state_hash
                         .unwrap_or_else(|| self.sandbox.last_state_hash()))
->>>>>>> 181d092f
     }
 }
 
@@ -186,21 +175,11 @@
     }
 
     pub fn build(&self) -> Propose {
-<<<<<<< HEAD
-        Propose::new(self.validator_id.unwrap_or(self.sandbox.current_leader()),
-                     self.height.unwrap_or(self.sandbox.current_height()),
-                     self.round.unwrap_or(self.sandbox.current_round()),
-                     self.prev_hash.unwrap_or(&self.sandbox.last_hash().clone()),
-=======
         Propose::new(self.validator_id
                          .unwrap_or_else(|| self.sandbox.current_leader()),
                      self.height.unwrap_or_else(|| self.sandbox.current_height()),
                      self.round.unwrap_or_else(|| self.sandbox.current_round()),
                      self.prev_hash.unwrap_or(&self.sandbox.last_hash()),
-                     //   &[tx.hash(), tx2.hash()],
-                     //   &[tx.hash()],
-                     //   &[],
->>>>>>> 181d092f
                      self.tx_hashes.unwrap_or(&[]),
                      self.sandbox
                          .s(self.validator_id
