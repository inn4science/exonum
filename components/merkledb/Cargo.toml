--- conflicted
+++ resolved
@@ -9,11 +9,7 @@
 readme = "README.md"
 license = "Apache-2.0"
 
-<<<<<<< HEAD
-keywords = ["exonum", "cryptography", "library", "database", "merkelize", "patricia"]
-=======
 keywords = ["exonum", "cryptography", "database", "merkelize", "patricia"]
->>>>>>> 26d472c1
 categories = ["cryptography", "database", "data-structures"]
 description = "Persistent storage implementation based on RocksDB which provides APIs to work with Merkelized data structures."
 
