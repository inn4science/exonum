--- conflicted
+++ resolved
@@ -231,11 +231,7 @@
                                                   &self.config.1);
         let tx_hash = config_propose.hash();
         let ch = self.channel.clone();
-<<<<<<< HEAD
-        ch.send(Box::new(ConfigTx::ConfigPropose(config_propose)))?;
-=======
-        ch.send(Box::new(config_propose))?;
->>>>>>> c0df7a84
+        ch.send(Box::new(config_propose));
         let res = ApiResponseProposePost {
             tx_hash: tx_hash,
             cfg_hash: cfg_hash,
@@ -247,11 +243,7 @@
         let config_vote = TxConfigVote::new(&self.config.0, cfg_hash, &self.config.1);
         let tx_hash = config_vote.hash();
         let ch = self.channel.clone();
-<<<<<<< HEAD
-        ch.send(Box::new(ConfigTx::ConfigVote(config_vote)))?;
-=======
-        ch.send(Box::new(config_vote))?;
->>>>>>> c0df7a84
+        ch.send(Box::new(config_vote));
         let res = ApiResponseVotePost { tx_hash: tx_hash };
         Ok(res)
     }
