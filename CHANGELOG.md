# Changelog

All notable changes to this project will be documented in this file.
The project adheres to [Semantic Versioning](http://semver.org/spec/v2.0.0.html).

## Unreleased

<<<<<<< HEAD
=======
## 0.12.1 - 2019-09-19

### Bug Fixes

#### exonum

- A message length checking has been fixed (#1463)

>>>>>>> 26d472c1
## 0.12.0 - 2019-08-14

### Breaking changes

#### exonum

- Signatures of methods `Service::initialize` and `Service::before_commit` has been
  changed. Now they take immutable reference to `Fork` instead of mutable. (#1293)

- Trait `BinaryForm` has been replaced by `BinaryValue`. (#1298)

  To implement `BinaryValue` for types that implements `Protobuf::Message` use
  `impl_binary_value_for_pb_message` macros.

- Module `storage` has been replaced by `exonum-merkledb` crate. See related section
  in changelog for details. (#1293)

- Bootstrapping workflow has been simplified (#1292)

  `generate-config` subcommand now uses single `OUTPUT_DIR` instead of set of options.
  So to generate node config you should write something like example bellow.

  ```bash
  cargo run --bin exonum-timestamping -- \
    generate-template /tmp/exonum/template.toml --validators-count 4

  cargo run --bin exonum-timestamping -- \
    generate-config /tmp/exonum/template.toml /tmp/exonum/cfg/0 \
      --peer-address 0.0.0.0:8000
  cargo run --bin exonum-timestamping -- \
    generate-config /tmp/exonum/template.toml /tmp/exonum/cfg/1 \
      --peer-address 0.0.0.0:8001
  cargo run --bin exonum-timestamping -- \
    generate-config /tmp/exonum/template.toml /tmp/exonum/cfg/2 \
      --peer-address 0.0.0.0:8002
  cargo run --bin exonum-timestamping -- \
    generate-config /tmp/exonum/template.toml /tmp/exonum/cfg/3 \
      --peer-address 0.0.0.0:8003

  cargo run --bin exonum-timestamping -- \
    finalize /tmp/exonum/nodes/0/sec.toml /tmp/exonum/nodes/0/node.toml \
      --public-configs /tmp/exonum/cfg/{0,1,2,3}/pub.toml

  cargo run --bin exonum-timestamping -- \
    run -d /tmp/exonum/db/0 -c /tmp/exonum/nodes/0/node.toml
  ```

- `explorer/v1/blocks` endpoint with `add_blocks_time` param switched on now returns
  median precommit times in the `time` field within each returned block,
  rather than in a separate array. (#1278)

- `system/v1/mempool` endpoint has been renamed into `system/v1/stats`.
  An additional field in the response of the endpoint was added. The field
  corresponds to the total number of transactions in the blockchain. (#1289)

#### exonum-merkledb

- Added restrictions to index names. Allowable characters in index name: ASCII
  characters, digits, underscores and dashes. (#1388)

- Added `Debug` implementation for `Database`, `Snapshot`, `Iterator` dynamic
  traits (#1363)

- Changed storage layout (#1293)

  - Changed indexes metadata layout in the database.

  - Introduced a generic `IndexState` structure that can be used to store global
    index properties like total number of items.

- Changed `ProofMapIndex` hashing rules for branch nodes and root node.
  Branch nodes is hashing now with 0x04 prefix, root node with 0x03 (#1293).

- Renamed method `merkle_root` of `ProofMapIndex` and `ProofListIndex` to
  `object_hash` (#1293).

- Several mutable indexes now can be create from immutable reference to `Fork` (#1293)

- Relaxed trait bounds for the `ProofMapIndex` keys (#1293)

  Now keys should just implement `BinaryKey` trait instead of the
  `ProofMapKey`, which will be ordered according to their binary
  representation, as in the `MapIndex`.

- Changed `ProofListIndex` hashing rules for leaf nodes and branch nodes according
    to the [certificate transparency](https://tools.ietf.org/html/rfc6962#section-2.1)
    specification. Leaf nodes contain hashes with 0x00 prefix, branch nodes - with
    0x01. (#1293)

- `StorageValue` and `StorageKey` have been renamed to the `BinaryValue`
  and `BinaryKey`. (#1293)

  - Added `to_bytes` method to the `BinaryValue` trait which doesn't consume
    original value instead of the `into_bytes`.
  - `BinaryKey::write` now returns total number of written bytes.
  - `CryptoHash` has been replaced by the `ObjectHash`.

- Changed the hash algorithm of the intermediate nodes in `ProofMapIndex`. (#1293)

  `ProofPath` now uses compact binary representation in the `BranchNode`
  hash calculation.

  Binary representation is `|bits_len|bytes|`, where:

  - **bits_len** - total length of the given `ProofPath` in bits compressed
    by the `leb128` algorithm
  - **bytes** - non-null bytes of the given `ProofPath`, i.e. the first
    `(bits_len + 7) / 8` bytes.

### New features

#### exonum

- New endpoint: `v1/transactions/subscribe`, which subscribe to new transaction events.
  This endpoint accept optional parameters: `service_id` and `message_id`
  (`message_id` as in derive macro `TransactionSet`). (#1335)

- New endpoint: `v1/ws`, which open websocket connection and allow to set multiple
  subscription (for blocks and transaction, filtered by service and transaction id)
  and send transactions (in hex, like in explorer) to blockchain
  (examples can be found in related pull request). (#1335)

### Bug Fixes

#### exonum-testkit

- Fixed `TestKit::add_tx()` method, which previously did not persist
  transactions. (#1278)

### Internal improvements

#### exonum

- `explorer/v1/blocks` endpoint supports `add_precommits` param, which supplies
  each returned block with the `precommits` field. (#1278)

- `explorer/v1/blocks` endpoint allows to specify the lower bound on the returned
  block height with the `earliest` query param. (#1278)

- Added `ProtobufConvert` implementation for byte array with fixed sizes (#1279)

- Added `service_name` getter to the `TransactionContext`. (#1274)

- Allowed to use symbol `-` in index names. (#1277)

- `rocksdb` crate is now used instead of `exonum_rocksdb`. (#1286)

- Added a new endpoint `system/v1/services` for displaying information
  about available services. (#1288)

- Endpoints `explorer/v1/block` and `explorer/v1/transactions` were extended
  with adding additional fields `service_id` and `time`. (#1386)

- Added `tx_cache` field to `State` to cache incoming transactions before
  adding them to persistent pool. (#1398)

- Added new request message `PoolTransactionsRequest` to obtain pool transactions
 from another peers. (#1404)

#### exonum-merkledb

- Updated `ProofMapIndex` data layout. (#1293)

  Path to the root node in merkle patricia tree now has been stored in the index
  state.

- New API for getting and creating indexes. (#1293)

  - Now indexes can be accessed via immutable references from `Snapshot` and
    mutable/immutable references from `Fork`.

  - Introduced method `fork::get_object` to get or create object by address.

  - `get_object_existed` and `get_object_existed_mut` methods of `Fork` and `Snapshot`
    returns optional references to index.

- `rocksdb` crate is now used instead of `exonum_rocksdb`. (#1286)

- Added `From<Patch>` trait implementation to `Fork`. (#1403)

#### exonum-testkit

- Implemented "stopping" and "resuming" a `TestKit`, allowing to emulate node
  restarts. (#1278)

## 0.11.0 - 2019-03-15

### Breaking Changes

#### exonum

- Node secret keys are now stored in separate files in a secure way.
  CLI for generating node configs and starting nodes has been extended
  in order to reflect these changes. (#1222, #1096, #1235)

- Changed a response for `/healthcheck` endpoint. (#1252)

- Changed a response code for the `/block` endpoint for the case when
  the requested block doesn't exist. (#1262)

- Removed a sub-command `generate-testnet` from CLI. (#1264)

#### exonum-crypto

- Renamed `create_keys_file` function to `generate_keys_file`
  in `utils` module. (#1222, #1096)

### Internal improvements

- All Exonum crates have been updated to Rust 2018 edition. This means that
  it is required to use Rust 1.31 or newer for compilation. (#1230)

#### exonum

- Added `allow-origin` for `localhost` for public and private api in
  development mode by default. (#1234)

- Added `ProtobufConvert` implementation for `Signature`. (#1241)

## 0.10.3 - 2019-01-22

### Internal Improvements

#### exonum

- Unpin versions of dependencies. (#1237)

## 0.10.2 - 2019-01-14

### New Features

#### exonum

- Added i128/u128 support for `StorageKey`, `StorageValue`. (#1179)

#### exonum-crypto

- Added i128/u128 support for `CryptoHash`. (#1179)

## 0.10.1 - 2019-01-04

### Internal Improvements

#### exonum

- Dependencies have been updated. (#1111, #1162, #1167, #1168)

- `ctrl+c` handler has been added for correct node stopping. (#1163)

#### exonum-crypto

- `pwbox` dependency has been updated. (#1164)

## 0.10.0 - 2018-12-14

### Breaking Changes

- Changed the message format, which, in turn, has led to changes in
   the byte representation of transactions and precommit messages. (#916)

- `Transaction::execute` now accepts `TransactionContext` as the second
   parameter. `TransactionContext` provides the public key of transaction
   author, ID of current service, and transaction hash. (#943)

- `Transaction::verify` method has been removed. (#1085)

- Every transaction that contains the public key of the author was refactored
   to use the author indicated in `TransactionContext`. (#984 #980 #979 #975 #971)

- `/transactions/` endpoint can now handle transaction messages in hex format.
   Services that used custom endpoints were refactored to
   use `explorer/v1/transactions`. (#943 #984 #980 #979 #975 #971)

- `majority_count` parameter has been moved from `StoredConfiguration`
   to `ConfigurationService` configuration. (#828)

- Removed obsolete `enable_blockchain_explorer` option from `NodeApiConfig`. (#891)

- Consensus messages and inner structs are now serialized with protobuf. (#1028)

- `tx_pool_capacity` parameter has been removed from `MemoryPoolConfig`. (#1036)

- Custom serialization has been removed. (#1088)

#### exonum

- Trait `TransactionSend` was removed.
  `ApiSender` now contains `broadcast_transaction` method. (#943)

- `api::Error::InternalError` now contains `failure::Error` instead of
  `Box<::std::error::Error>`. (#879)

- `TransactionSend::send` now returns `Result<(), failure::Error>`
  instead of `io::Result`. (#879)

- `ApiSender` methods `send_external_message` and `peer_add`
   now returns `Result<(), failure::Error>` instead of `io::Result`. (#879)

- `majority_count` parameter has been added to `generate-template` and
  `generate-testnet` commands. (#828)

- `NodePrivateConfig` fields have been renamed: `listen_addr` to `listen_address`
  and `external_addr` to `external_address`. (#809)

- `NodePublicConfig` `addr` field has been renamed to `address`. (#809)

- Config parameter `external_address` is now a required value. (#826)

- Config parameter `round_timeout` has been renamed to `first_round_timeout`.
  Now timeout for round r is `first_round_timeout + (r-1)*round_timeout_increase`,
  where `round_timeout_increase` is determined as a certain percentage of
  `first_round_timeout`. The value of this percentage is defined in
  `ConsensusConfig::TIMEOUT_LINEAR_INCREASE_PERCENT` constant (10%). (#848)

- `missing_keys`, `entries`, `all_entries` methods of `CheckedMapProof` and
  `MapProof::missing_keys_unchecked` method now return `impl Iterator` instead
  of `Vec`. (#918)

- `Connect` message field `addr` with `SocketAddr` has been removed, `pub_addr`
   with `str` of unresolved external address of the peer is used instead. (#942)

- Endpoint `v1/peers` now returns `ConnectInfo` in incoming connections instead
  of single IP-addresses. (#959)

- `Fork::remove_by_prefix()` method now specifies prefix as `Option<&[u8]>` instead
  of `Option<&Vec<u8>>`. (#1042)

- `TransactionResult` is now serialized using protobuf. Empty description
  of the result is now the equivalent of there being no description
  of the result. (#1075)

- `Service::tx_from_raw` now uses `failure::Error` as an error type. (#1088)

- `transactions!` macro has been removed, `TransactionSet` derive macro
  from `exonum-derive` should be used instead. (#1088)

- `encoding_struct!` macro has been removed, protobuf
  should be used instead. (#1088)

#### exonum-testkit

- Structures in tests and examples are serialized using protobuf now. (#1078)

#### exonum-timestamping

- Structures in tests and examples are serialized using protobuf now. (#1081)

#### exonum-cryptocurrency

- Structures in tests and examples are serialized using protobuf now. (#1081)

#### exonum-configuration

- The `Vote` and `VoteAgainst` now save the transaction hash instead of
  full transaction message. (#984)

- Structures are serialized using protobuf now. (#1086)

#### exonum-time

- Structures are serialized using protobuf now. (#1086)

### New Features

#### exonum-crypto

- Added `utils` module with functions `create_keys_file` for creating
  and `read_keys_from_file` for reading files that contain a
  public key and encrypted secret key. (#1056)

#### exonum

- Added possibility to use domain names instead of IP addresses as a peer's
  addresses. (#826)

- Added `v1/rebroadcast` endpoint that can be used to broadcast all transactions
  from the pool to other nodes. (#859)

- Now each consecutive round is longer than previous by some constant percentage
  of `first_round_timeout`. (#848)

- Added `/v1/blocks/subscribe` endpoint for following block commit events
  through WebSockets (#792).

- Added `MapProof::all_entries_unchecked` method. It is used for more efficient
  calculations in Exonum Java Bindings, but can be used for debug purposes
  as well. (#918)

- Added `listen-address` command line argument to specify different external address
  (`peer-address`) and listen address when generating config files. (#942)

- Peer address is resolved on connect instead of resolving on node startup. (#942)

- Now peers require only one connection to exchange messages between
  them. (#945)

#### exonum-build

- `exonum-build` crate has been added to simplify writing `build.rs` files
  for services that use protobuf code generation. (#1076)

#### exonum-derive

- `exonum-derive` crate has been added with custom derives for `ProtobufConvert`
  and `TransactionSet`. (#1055)

### Bug Fixes

#### exonum

- Bug with pool size overflow has been fixed. (#853)

- Bug in `NoiseWrapper::decrypt_msg` caused by wrong calculation of
  encrypted and decrypted message sizes has been fixed. (#873)

- Transactions (signature) verification benchmark has been fixed. (#673)

- Node no longer panics when transaction pool has a lot of transactions and
  consensus is at round 0. (#673)

- Node now works correctly after consensus re-enable via API. (#902)

- Bug with incorrect EOF handling while decoding network messages has been
  fixed. (#917)

- Bug leading to deletion of excessive data when `clear`ing an index belonging
  to an index family has been fixed. (#1042)

### API Improvements

#### exonum

- `new_in_family` index constructor introduced in #531 now accepts `&str` and `&[u8]`
  as an `index_id` value.

### Internal Improvements

#### exonum

- `NodeHandler::run_handler` now returns `Result<(), failure::Error>`
  instead of `io::Result`. (#879)

- Transactions (signature) verification benchmark has been added. (#808)

- A new function `storage::proof_list_index::root_hash()` has been added
  to efficiently compute Merkle root hash from a list of hashes without
  an intermediate `ProofListIndex`. Verification of block root hashes
  has been optimized as well. (#802)

- `NoiseHandshake::finalize` now returns error if remote peer's public key is not
  in `ConnectList`. (#811)

- Now nodes will switch to `min_propose_timeout` for block proposal timeout
  faster if they receive more than `propose_timeout_threshold` transactions
  during `max_propose_timeout`. (#844)

- Custom log formatting (along with `colored` and `term` dependencies) has been
  removed in favor of `env_logger`. (#857).

- Several dependencies have been updated. (#861, #865, #871)

- Transactions are now verified in a thread pool. Thread pool size is set to
  optimal value by default (CPU count) or can be configured manually. (#673)

- The `finalize` command now does not include the node itself as its own
  trusted peer in the generated configuration. (#892)

- Added a possibility to create `ServiceApiBuilder` with blockchain. (#929)

- `ConnectInfo` and `ConnectList` now stores unresolved addresses as strings. (#942)

- Now `network` module uses `PublicKeys` to identify peers. (#942)

- `system/v1/peers` endpoint now properly returns
  incoming and outgoing connections of the node. (#942)

## 0.9.5 - 2018-12-18

### Internal Improvements

#### exonum

- A version of `snow` dependency has been updated.

## 0.9.4 - 2018-10-24

### New Features

#### exonum

- SegmentField implementation for Option has been added, allowing to
  store optional values inside of transactions. (#1004)

## 0.9.3 - 2018-10-04

### Breaking Changes

#### exonum

- Config parameter `external_address` is now a required value. (#826)

### New Features

#### exonum

- Added possibility to use domain names instead of IP addresses as a peer's
  addresses. In config file domain names can be used in `ConnectList`
  configuration and addresses will be resolved once on startup. (#826)

## 0.9.2 - 2018-09-11

### Internal Improvements

#### exonum

- Added a possibility to create `ServiceApiBuilder` with blockchain. (#929)

## 0.9.1 - 2018-08-02

### Bug Fixes

#### exonum

- `failure` version has been updated to `0.1.2` in order to fix the build issue
  with `failure_derive`. (#845)

- Bug with "unknown propose" execution has been fixed. (#841)

## 0.9.0 - 2018-07-19

### Breaking Changes

#### exonum

- `Command` trait in `helpers::fabric` module became public. (#778)

  Migration path:

  If you override `ServiceFactory::command` method and do a match by a command
  name, just add `use helpers::fabric::Command` import.

- `schema_version` field in `Block` has been removed. (#774)

- Storage in exonum is now versioned. Old databases will not work with this
  update. (#707)

- `Iron`-based web API has been replaced by the new implementation based on
  `actix-web`. (#727)

  Migration path:

  For backend:
  - Remove old dependencies on `iron` and its companions `bodyparser`, `router`
    and others.
  - Simplify the API handlers as follows:

    ```rust
    fn my_handler(state: &ServiceApiState, query: MyQueryType)
    -> Result<MyResponse, ApiError>
    {
      // ...
    }
    ```

    where `MyQueryType` type implements `Deserialize` trait and `MyResponse`
    implements `Serialize` trait.
  - Replace old methods `public_api_handler` and `private_api_handler` of
    `Service` trait by a single `wire_api` method which takes
    `ServiceApiBuilder`. You can use this builder as a factory for your service
    API.
  - `get`, `get_err` and `post` methods in `TestKitApi` have been replaced
    by the more convenient `RequestBuilder`.
    Don't forget to update your testkit-based API tests.

  For frontend:
  - New API implementation supports only query parameters in `GET` requests.
    In this way requests like `GET api/my_method/:first/:second`
    should be replaced by the `GET api/my_method?first=value1&second=value2`.
  - JSON parser for `POST` requests is now more strict.
    In this way you should send `null` in request body even for handlers
    without query parameters.

  See our [examples](examples) for more details.

- `storage::base_index` module has become private along with `BaseIndex` and
  `BaseIndexIter` types. (#723)

- `ServiceFactory` trait has been extended with `service_name` function.(#730)

- Method `name` has been removed from `Run`, `GenerateCommonConfig`,
  `GenerateNodeConfig`, `Finalize`, `GenerateTestnet` and `Maintenance`
  structures (`helpers/fabric` module). (#731)

- `Whitelist` has been replaced by `ConnectList`. Now connection between
  nodes can only be established if nodes exist in each other's connect lists.
  (#739)

  Migration path:

  - Replace `[whitelist]` section in config with `[connect_list.peers]` section
  and specify here all validators' consensus public keys with corresponding
  ip-addresses.
  For example `16ef83ca...da72 = "127.0.0.1:6333"`.

- Healthcheck and consensus endpoints (`v1/healthcheck` and
  `v1/consensus_status`) have been merged to `v1/healthcheck`. (#736, #766)

- Node configuration file is now updated at `ConnectList` update. This is
  achieved via new `ConfigManager` entity. (#777)

  Migration path (required only if you create `Node` manually):

  If you need to update `ConnectList` on file system, pass
  `Some(path_to_node_config)` as the last argument of the `Node::new` method.
  Otherwise, pass `None`.

- `exonum::crypto` types now have truncated `Display`/`Debug` representations. (#797)

  Migration path:

  Use `encoding::serialize::ToHex` instead of `Display` to produce full hexadecimal
  representation. You have to manually check if you need to switch or can keep using
  the truncated representation.

  Use `encoding::serialize::FromHex` instead of `FromStr` for reverse conversion.
  `FromStr` implementation has been removed from crypto types to avoid errors.

### New Features

#### exonum

- Existing sodiumoxide-based cryptographic backend behind opt-out
  sodiumoxide-crypto feature. It also allows to use your own cryptographic
  library with exonum. (#756)

- New kind of CLI commands has been added: `info` command that can be used for
  getting various information from a node that has not been started yet. (#731)
  Currently supported sub-commands:
  - `core-version` - prints Exonum version as a plain string.
  - `list-services` - prints the list of the services the node is built with in
    the JSON format.

- `exonum::crypto::x25519` module to convert keys from Ed25519 to X25519 format
  has been introduced. (#722)

- `storage::Entry` has been extended with `take` and `swap` methods. (#781)

- Added remote public key validation when handling incoming `Connect` message. (#786)

### Bug Fixes

#### exonum

- Fixed bug with incorrect peer status for a turned-off node. (#730)

- `handle_consensus` does not write warning for message from previous
  height any more. (#729)

- `new_in_family` constructor has been added to the `Entry` index. (#790)

- Added missing `external_address` field to the auditor final configuration. (#805)

### Internal Improvements

- `BlockResponse` sends transactions by `Hash` instead of `RawMessage`.
  If the node does not have some transactions, requests are created
  for the corresponding transactions. Due to these changes,
  the block size became significantly smaller. (#664)

## 0.8.1 - 2018-06-15

### New Features

#### exonum

- `RunDev` structure has been made public, so it can be extended now.

- `RunDev` command now generates default values for api addresses in the config.

### Internal Improvements

#### exonum

- Dependencies versions have been updated:
  - `exonum_sodiumoxide` to `0.0.19`.
  - `exonum_rocksdb` to `0.7.4`.

## 0.8 - 2018-05-31

### Breaking Changes

#### exonum

- `handle_commit` method in `Service` trait  has been renamed to
  `after_commit`. (#715)

- `TimeoutAdjusterConfig` has been removed along with different timeout
  adjusters. Current behavior is similar to the `Dynamic` timeout adjuster and
  can be modified through `min_propose_timeout`, `max_propose_timeout` and
  `propose_timeout_threshold` fields in the `ConsensusConfig`. (#643)

  Migration path:

  - `Constant` timeout adjuster can be emulated by setting equal
  `min_propose_timeout` and `max_propose_timeout` values.
  - For `Dynamic` timeout adjuster simply move `min`, `max` and `threshold`
    values into `min_propose_timeout`, `max_propose_timeout` and
    `propose_timeout_threshold` correspondingly.
  - There is no possibility to emulate `MovingAverage` now, so `Dynamic` should
    be used as the closest alternative.

- Network connections are now encrypted using
  [Noise Protocol](https://noiseprotocol.org/). Nodes compiled with old
  version will not connect to the new ones. Therefore you need to
  update all node instances for the network to work. (#678)

- `storage::Error` constructor has been made private. (#689)

- `ConsensusConfig::validate_configuration` method has been renamed to the
  `warn_if_nonoptimal`. (#690)

#### exonum-time

- The service has been refactored and the following public structs has been
  moved to separate modules: `TimeSchema` to `exonum_time::schema`,
  `TimeProvider` and `MockTimeProvider` to `exonum_time::time_provider`,
  `ValidatorTime` to `exonum_time::api`. (#604)

### New Features

#### exonum

- Private API now support CORS. (#675)

- The `--public-allow-origin` and `--private-allow-origin` parameters have been
  added to the `finalize` command. (#675)

- IPv6 addressing is now supported. (#615)

- `Field`, `CryptoHash`, `StorageValue` and `ExonumJson` traits have been
  implemented for `chrono::Duration` structure. (#653)

- `before_commit` method has been added in `Service` trait. (#667) (#715)

- `Field`, `CryptoHash`, `StorageKey`, `StorageValue` and `ExonumJson` traits
  have been implemented for `rust_decimal::Decimal`. (#671)

- Maintenance CLI command for node management has been added. Currently the only
  supported command is `clear-cache` which clears node message cache. (#676)

- `StoredConfiguration` validation has been extended with `txs_block_limit`
  parameter check. (#690)

- A warning for non-optimal `StoredConfiguration::txs_block_limit` value has been
  added. (#690)

- Private api `/v1/network/` endpoint now returns core version in addition to
  service info. (#701)

#### exonum-timestamping

- Additional service example has been added along with frontend. (#646)

#### exonum-cryptocurrency-advanced

- Advanced cryptocurrency example becomes a public library (is published on
  crates.io). (#709)

### Bug Fixes

#### exonum

- Already processed transactions are rejected now in
  `NodeHandler::handle_incoming_tx` method. (#642)

- Fixed bug with shutdown requests handling. (#666)

- Fixed deserialization of the `MapProof` data structure. (#674)

- Fixed a bug which prevented the node from reaching the actual round. (#680 #681)

#### exonum-configuration

- Error description has been added to the return value of the transactions. (#695)

#### exonum-time

- Error description has been added to the return value of the transactions. (#695)

#### exonum-cryptocurrency-advanced

- Frontend has been updated to reflect latest backend changes. (#602 #611)

### Internal Improvements

#### exonum

- Default implementation of `check` method was added to `Field` trait to
  reduce boilerplate. (#639)

- Metrics are now using `chrono::DateTime<Utc>` instead of `SystemTime`. (#620)

#### exonum-configuration

- Method `ProposeData::set_history_hash` has been removed. (#604)

## 0.7 - 2018-04-11

### Breaking Changes

#### exonum

- POST-requests are now handled with `bodyparser` crate, so all the parameters
  must be passed in the body. (#529)

- `ProofListIndex` and `ProofMapIndex` `root_hash` method has been renamed to
  `merkle_root`. (#547)

- Proofs of existence / absence for `ProofMapIndex`s have been reworked. They
  now have a linear structure with two components: key-value pairs, and
  additional *proof* information allowing to restore the Merkle root of the
  entire index. `MapProof` interface has been reworked correspondingly. (#380)

  Migration path:

  - Consult documents for the updated workflow for creation and verification
    of `MapProof`s.
  - See the README in the `storage::proof_map_index` module for theoretical
    details about the new proof structure.

- `with_prefix` constructor of all index types has been renamed to
  `new_in_family`. Now it uses `index_id` instead of prefixes. Moreover,
  `blockchain::gen_prefix` method has been removed. Instead, any type that
  implements `StorageKey` trait, can serve as an `index_id`. (#531)

- Several `Schema`'s methods have been renamed (#565):
  - `tx_location_by_tx_hash` to `transactions_locations`.
  - `block_txs` to `block_transactions`.

- `SystemTime` previously used as storage key or value turned out to show
  different behavior on different platforms and, hence, has been replaced with
  `chrono::DateTime<Utc>` that behaves the same in any environment. (#557)

  Migration path:

  - Replace all `SystemTime` fields with `chrono::DateTime<Utc>` ones.
  - Use `DateTime::from` and `into()` methods to convert your existing
  `SystemTime` instances into suitable type when constructing transactions or
  working with database.

- `Blockchain` method `tx_from_raw()` now returns
  `Result<Box<Transaction>, MessageError>` instead of `Option<Box<Transaction>>`.
  (#567)

- `events` module becomes private. (#568)

- `CryptoHash` trait is no longer implemented for `Hash`. (#578)

- `network_id` attribute has been removed from `NodeInfo` and `RawMessage`.
  `HEADER_LENGTH` remains the same, first byte of `RawMessage` is now reserved and
  always set to `0`. (#579)

- `exonum::explorer` module has been reworked to add new functionality.
  (#535, #600) In particular:

  - The explorer now allows to iterate over blocks in the blockchain in the
    given height range, replacing old `blocks_range` method.
  - `block_info` and `tx_info` methods of the explorer are renamed to `block`
    and `transaction` respectively.
  - `TransactionInfo` moved from the `api::public` module to the `explorer` module.
  - `BlocksRange` moved from the `explorer` module to the `api::public` module.
  - `TxInfo` is renamed to `CommittedTransaction`.
  - `BlockInfo` fields are private now, yet accessible with getter methods.

  Migration path:

  - Rename imported types and methods as specified above
  - Use explicit type parameter in `TransactionInfo` and `CommittedTransaction`
    (e.g., `TransactionInfo<serde_json::Value>` or `TransactionInfo<MyTransaction>`)
    if you need to deserialize transaction-related data returned from
    the explorer HTTP API.
  - Consult `explorer` module docs for further possible changes in API.

- `validators-count` command-line parameter has been added. Now, when generating
  config template using `generate-template` command, you must specify the number
  of validators. (#586)

- `majority_count` parameter has been added to the `StoredConfiguration`. See
  `exonum-configuration` changes for more details. (#546)

#### exonum-testkit

- Rollback mechanism in `Testkit` is reworked to work with checkpoints (#582):
  - old `rollback` by blocks in `Testkit` was removed;
  - `checkpoint` method was introduced to set checkpoints;
  - new `rollback` rolls back to the last set checkpoint.

  Migration path:
  - Replace every old `rollback(blocks)` by a pair of `checkpoint()` and `rollback()`.

- Testkit api now contains two methods to work with the transaction pool (#549):
  - `is_tx_in_pool` - for checking transaction existence in the pool;
  - `add_tx` - for adding a new transaction into the pool.

  Migration path:

  - Instead of calling `mempool()`, one should use `is_tx_in_pool`
  or `add_tx` methods.

- `TestKitApi::get_err` method now returns `ApiError`, rather than a deserialized
  object, as it is for `get`. For checking such results
  in tests you may want to use `assert_matches`.

#### exonum-configuration

- `majority_count: Option<u16>` configuration parameter is introduced. Allows to
  increase the threshold amount of votes required to commit a new configuration
  proposal. By default the number of votes is calculated as 2/3 + 1 of total
  validators count. (#546)

#### exonum-time

- `SystemTime` has been replaced with `chrono::DateTime<Utc>`, as it provides
  more predictable behavior on all systems. (#557)

### New Features

#### exonum

- `ExecutionError::with_description` method now takes `Into<String>` instead of
  `String` which allows to pass `&str` directly. (#592)

- New `database` field added to the `NodeConfig`. This optional setting adjusts
  database-specific settings, like number of simultaneously opened files. (#538)

- `ExecutionError::with_description` method now takes `Into<String>` instead of
  `String` which allows to pass `&str` directly. (#592)

- New `database` field added to the `NodeConfig`. This optional setting adjusts
  database-specific settings, like number of simultaneously opened files. (#538)

- Added `v1/user_agent` endpoint with information about Exonum, Rust and OS
  versions. (#548)

- `ProofMapIndex` now allows to retrieve a proof of presence / absence for an
  arbitrary number of elements at one time with the help of `get_multiproof`
  method. Correspondingly, `MapProof` allows to verify proofs for an arbitrary
  number of elements. (#380)

- `storage::UniqueHash` trait that represents a unique, but not necessary
  cryptographic hash function, is introduced. (#579)

- Added the opportunity to parse configuration files with missing empty structures.
  Fields of such structures are equal to the default values. (#576)

- `CryptoHash`, `Field`, `StorageKey` and `StorageValue` traits are implemented for
  the `uuid::Uuid`. (#588)

- `Display` trait is implemented for types from the `crypto` module. (#590)

- `transactions!` macro now allows empty body. (#593)

#### exonum-testkit

- `create_block*` methods of the `TestKit` now return the information about
  the created block. (#535)

- `TestKit::explorer()` method allows to access the blockchain explorer. (#535)

#### exonum-cryptocurrency-advanced

- A more complex example has been added featuring best practices for service
  writing. (#595)

### Internal Improvements

#### exonum

- `RawTransaction` now has its own implementation of `fmt::Debug` trait instead
  of `#[derive(Debug)]`. The template of `RawTransaction`’s debug message is
  `Transaction { version: #, service_id: #, message_type: #, length: #,
  hash: Hash(###) }`. (#603)

- Non-committed transactions are now stored persistently in the storage instead
  of memory pool. (#549)

- Sandbox tests have been moved inside of the exonum core. (#568)

- The requested transactions in the `TransactionsRequest` are now sent by batches,
  rather than one by one. The number of batches depends on the size limits
  of the message. (#583)

#### exonum-testkit

- Request logging for `TestKitApi` now encompasses all requests. The log format
  is slightly changed to allow for the generic request / response form. (#601)

## 0.6 - 2018-03-06

### Breaking Changes

#### exonum

- `exonum::crypto::CryptoHash` trait is introduced, and `StorageValue::hash`
  and `Message::hash` methods are removed. (#442)

  Migration path:

  - For implementations of `StorageValue`, move the `hash` method
    to `CryptoHash` implementation instead.
  - For implementations of `Message` simply remove `hash` method,
    there's a blanket impl of `CryptoHash` for `Message`.
  - Add `use exonum::crypto::CryptoHash` to use the `hash` method.

- The `StorageKey` trait is re-implemented for signed integer types
  (`i8`, `i16`, `i32` and `i64`) to achieve the natural ordering of produced keys.
  (#443)

  This change will break indices using signed integers as keys.
  To emulate the old implementation, you may create a wrapper around a type
  (e.g., `struct QuirkyI32Key(i32)`) and implement `StorageKey` for it using
  big endian encoding. Then, use the wrapper instead of the int type in indices.
  See the unit tests for `StorageKey` for an example.

- `Transaction::execute` method now returns `TransactionResult` that is stored in
  the blockchain and can be accessed through api. The changes made by transactions
  that return `Err` are discarded. To migrate, add `Ok(())` as the last line to
  the `execute` method. More generally, make sure that the method returns `Ok(())`
  on successful execution. (#385)

- Service transactions are now defined through `transactions!` macro that
  automatically assigns transaction IDs based on the declaration order. (#457)

  Migration path:

  - Move all separate transactions declared as `message!` into one
  `transactions!` macro.
  - Remove `ID` constants.
  - Replace `TYPE` constants with a single `SERVICE_ID` constant.

- Several variants were removed from `ApiError` enum. (#474)

  Migration path:

  - Use generic `ApiError::BadRequest` variant or create `IronError` directly.

- `CommandExtension` uses `failure::Error` instead of `Box<std::error::Error>`
  for errors. (#474)

  Migration path:

  - `std::error::Error` can be converted to `failure::Error` via `.into()` method.

- `storage::Error` implements `failure::Fail` instead of `std::error::Error`. (#474)

- `CryptoHash` for `()` now correctly calculates a hash of an empty byte array
  instead of returning `Hash::zero()`. (#483)

- Removed the `'static` bound from the return value of the
  `blockchain::Service::service_name()` method. (#485)

- `StorageKey` trait now requires `ToOwned` implementation. (#392)

- `Connect` message has been extended with a user agent string, which breaks
  binary compatibility with previous versions. (#362)

- Log output become more human-readable. Now it uses `rfc2822` for time formatting.
  This change can break scripts that analyze the log output. (#514)

- `output_dir` argument of the `generate-testnet` command has been renamed to
  `output-dir`. (#528)

- `peer_addr` argument of the `generate-config` command has been renamed to
  `peer-address`. (#528)

- `Blockchain::new` and `Node::new` now accept `Into<Arc<Database>>` instead
  of `Box<Database>`. (#530)

  Migration path:

  - Just pass database argument as is, for example instead of
    `Box::new(MemoryDb::new())` use `MemoryDb::new()`.

#### exonum-configuration

- Most types renamed to avoid stuttering (see [here][stuttering] for
  an explanation of the term) (#496):

  - `ConfigurationService` to `Service`
  - `ConfigurationServiceFactory` to `ServiceFactory`
  - `TxConfigPropose` to `Propose`
  - `TxConfigVote` to `Vote`
  - `ConfigurationSchema` to `Schema`
  - `StorageValueConfigProposeData` to `ProposeData`
  - `CONFIG_SERVICE` constant to `SERVICE_ID`

  Check the crate documentation for more details.

  **Migration path:** Rename imported types from the crate, using aliases
  or qualified names if necessary: `use exonum_configuration::Service as ConfigService`.

[stuttering]: https://doc.rust-lang.org/1.0.0/style/style/naming/README.html#avoid-redundant-prefixes-[rfc-356]

- Multiple APIs are no longer public (#496):

  - Message identifiers
  - Mutating methods of the service schema
  - Module implementing HTTP API of the service

  Check the crate documentation for more details.

  **Migration path:** The restrictions are security-based and should not
  influence intended service use.

<!-- cspell:disable -->

- `ZEROVOTE` is replaced with the `MaybeVote` type, which is now used
  instead of `Vote` in the schema method signatures. The storage format itself
  is unchanged (#496).

<!-- cspell:enable -->

#### exonum-time

- The structure `Time` is removed, use `SystemTime`
  for saving validators time in `ProofMapIndex` instead. (#20)

- Renamed methods `validators_time`/`validators_time_mut` to
  `validators_times`/`validators_times_mut` in `Schema`. (#20)

### New Features

#### exonum

- `StorageKey` and `StorageValue` traits are implemented for `SystemTime`. (#456)

- `StorageValue` and `CryptoHash` traits are implemented for `bool`. (#385)

- `Height` implements `std::str::FromStr`. (#474)

- `v1/transactions` endpoint has been extended with the transaction execution
  status. (#488)

- Key-indexes interface now allows to use borrowed types for the search
  operations. (#392)

- Added `v1/shutdown` endpoint for graceful node termination. (#526)

- `TransactionInfo` from the public api module became public. (#537)

#### exonum-testkit

- Modified signature of the `TestKitApi::send` method, which previously did not
  accept `Box<Transaction>`. (#505)

- Added possibility to init a logger in `TestKitBuilder`. (#524)

#### exonum-configuration

- Information about configurations by `/v1/configs/actual`, `/v1/configs/following`
  and `/v1/configs/committed` endpoints is extended with the hash of the corresponding
  proposal and votes for the proposal (#481).

- Implemented error handling based on error codes (#496).

### Bug Fixes

#### exonum

- `ExonumJsonDeserialize` trait is implemented for `F32` and `F64`. (#461)

- Added round and propose timeouts validation. (#523)

- Fixed bug with the extra creation of the genesis configuration. (#527)

- Fixed panic "can't cancel routine" during node shutdown. (#530)

### Internal Improvements

#### exonum

- Consensus messages are stored persistently (in the database), so restart will
  not affect the node's behavior. (#322)

- Runtime index type checks have been implemented for every index. (#525)

## 0.5.1 - 2018-02-01

### Bug Fixes

- Fixed logger output. (#451)

## 0.5 - 2018-01-30

### Breaking Changes

- The order of bytes and bits in the `DBKey` keys of `ProofMapIndex` became
  consistent. (#419)

  The change influences how Merkle Patricia trees are built
  for `ProofMapIndex`: the bits in each byte of a `DBKey` are now enumerated
  from the least significant bit (LSB) to the most significant bit (MSB),
  compared to MSB-to-LSB ordering used before.
  Note: this change will break old storages using map proofs.

- The `Database` trait is simplified: it is no longer required
  to implement state-sharing `clone` method.
  Instead, the `merge` method now takes a shared reference to `self`. (#422)

- `message!` and `encoding_struct!` no longer require manual `SIZE`
  and offset specification. (#413)

- `from_raw(raw: RawMessage)`  method is moved to the `Message` trait.
  To migrate, add `use exonum::messages::Message`. (#427)

- Changed iterators over `Patch` and `Changes` data into custom types instead
  of standard collection iterators. (#393)

  <!-- spell-checker:disable -->

- Fixed typo in `SparceListIndexKeys` and `SparceListIndexValues`. (#398)

  <!-- spell-checker:enable -->

- Removed default `state_hash` implementation in the `Service` trait. (#399)

- Removed `info` method from the `Transaction`. (#402)

- Replaced config param `timeout_events_capacity` with
  `internal_events_capacity`. (#388)

- The `Transaction` trait now inherits from `ExonumJson`. (#402)

- Renamed `DBKey` to `ProofPath` and moved a part of its functionality
  to the `BitsRange` trait. (#420)

### New Features

- Added `patch` method to the `Fork` structure. (#393)
- Added a public `healthcheck` endpoint. (#405)
- Added serialization support of floating point types through special wrapper
  (`F32` and `F64`). This feature is hidden behind `float_serialize` gate.
  Note: special values (Infinity and NaN) aren't supported. (#384)
- Added a possibility to set maximum message size (`pub max_message_len`
  field in `ConsensusConfig`). (#426)
- Added support for CORS. (#406)
- Added `run-dev` command that performs a simplified node launch
  for testing purposes. (#423)

### Bug Fixes

- Fixed consensus on the threshold of 1/3 sleeping validators. (#388)
- Fixed a bunch of inconsistencies and mistakes in the docs. (#439)
- Fixed a bug with message header validation. (#430)

### Internal Improvements

- The list of peer connections is now restored to the latest state
  after the process is restarted. (#378)
- Log dependency was updated to 0.4, which can cause issues
  with the previous versions. (#433)
- Better error reporting for configs in the `.toml` format. (#429)

## 0.4 - 2017-12-08

### Added

- Allow creating auditor node from command line. (#364)
- Added a new function `merge_sync`. In this function a write will be flushed
  from the operating system buffer cache
  before the write is considered complete. (#368)
- Added conversion into boxed values for values which implement `Service`
  or `Transaction` traits. (#366)
- Added constructor for the `ServiceContext` which can be useful
  for the alternative node implementations. (#366)
- Implemented `AsRef<RawMessage>` for any Exonum messages that were
  created using the `message!` macro. (#372)
- Implemented additional checks for conversion from raw message. (#372)

### Changed

- Changed a signature of `open` function in a `rocksdb` module.
  `RocksDBOptions` should pass by the reference. (#369)
- `ValidatorState` in the `ServiceContext` replaced by the `ValidatorId`. (#366)
- `add_transaction` in the `ServiceContext` replaced by the `transaction_sender`
  which implements the `TransactionSend` trait. (#366)
- The `Node` constructor now requires `db` and `services` variables
  instead of `blockchain` instance. (#366)
- The `Blockchain` constructor now requires services keypair
  and an `ApiSender` instance. (#366)
- `mount_*_api` methods in `Blockchain` instance now
  do not require `ApiContext`. (#366)
- Rename method `last_height` to `height` in `Schema`. (#379)
- `last_block` now returns `Block` instead of `Option<Block>`. (#379)
- Replaced `rocksdb` command-line parameter to more generic `db-path`. (#376)
- Obsolete trait `HexValue` replaced by the `FromHex` and `ToHex` traits. (#372)
- Changed `Patch` and `Changes` from type definitions into opaque structures. (#371)
- Help text is displayed if required argument is not specified. (#390)

### Removed

- Removed `round` method from the `ServiceContext`. (#366)
- Removed redundant `FromRaw` trait. (#372)
- Removed redundant `current_height` method in `Schema`. (#379)

### Fixed

- Fixed `crate_authors!` macro usage, this macro can't return static string
  in new clap version. (#370)
- Fixed mistake in description of the height getter in the `ServiceContext`. (#366)
- Fixed #15 consensus on the threshold of 1/3 sleeping validators. (#388)

## 0.3 - 2017-11-02

### Added

- New events implementation based on the `tokio` with the separated queues
  for network events and timeouts and different threads for the network
  and node code (#300)
- Added a new index `SparseListIndex`. It is a list of items stored
  in sequential order. Similar to `ListIndex` but it may contain
  indexes without elements (#312)
- Implement `FromStr` and `ToString` traits for public sodium types (#318)
- Add a new macro `metric!` for collecting statistical information (#329)
- Make type `DBKey` public because it is used in `MapProof` (#306)

### Changed

- `RocksDB` is a default storage (#178)
- Field `events_pool_capacity` in `MemoryPoolConfig` replaced
  by the new `EventsPoolCapacity` configuration (#300)
- Changed a build method `new` and added a new build method `with_prefix`
  for indexes (#178)
- Changed a signature of `gen_prefix` function in a `schema` module (#178)
- `NodeBuilder` works with `ServiceFactory` as trait object instead (#357)
- Debug formatting for crypto types are improved (#353)
- Added description of deserialization error for message types (#337)
- Clarified `Transaction.info()` usage (#345)

### Removed

- Support of `LevelDB` is removed (#178)

### Fixed

- Fix the issue causing timeouts are ignored when the event pool is full (#300)
- Fix network failure due to incorrect processing of the incoming buffer (#322)

## 0.2 - 2017-09-13

### Added

- Add `RockDB` support (#273)
- Add `TimeoutAdjusterConfig`, `Constant` and `Dynamic` timeout adjusters (#256)
- Add stream hashing and signing: `HashStream` and `SignStream` (#254)
- Add new type definitions `Height` and `ValidatorId` (#262)
- Fields of `BlockInfo` and `TxInfo` are now public (#283)
- Public export of `PROOF_MAP_KEY_SIZE` constant (#270)

### Changed

- `MapProof` variant fields are renamed: `left_hash` and `right_hash`
  to `left_node` and `right_node` (#286)
- `RequestBlock` is renamed to `BlockRequest` and `Block`
  is renamed to `BlockResponse` (#287)
- All request messages are renamed: `RequestFoo` to `FooRequest` (#287)
- Improve log formatting (#291 #294)
- Make panic message during command line arguments parsing cleaner (#257)

### Fixed

- Fix network discover failure due to incorrect processing
  of the incoming buffer (#299)
- Fix snapshot behavior for `MemoryDB` (#292)
- Disallow generate-testnet with 0 nodes (#258)

## 0.1.1 - 2017-09-13

### Fixed

- Fix segfault when `LevelDBSnapshot` is destroyed after `LevelDB` (#285)
- Fix panic during `BlockResponse` message processing
  if the transaction pool is full (#264)
- Fix panic during deserialization of malformed messages (#278 #297)

## 0.1 - 2017-07-17

The first release of Exonum.<|MERGE_RESOLUTION|>--- conflicted
+++ resolved
@@ -5,8 +5,6 @@
 
 ## Unreleased
 
-<<<<<<< HEAD
-=======
 ## 0.12.1 - 2019-09-19
 
 ### Bug Fixes
@@ -15,7 +13,6 @@
 
 - A message length checking has been fixed (#1463)
 
->>>>>>> 26d472c1
 ## 0.12.0 - 2019-08-14
 
 ### Breaking changes
