--- conflicted
+++ resolved
@@ -20,15 +20,12 @@
 - The `Transaction` trait now inherit `ExonumJson`. (#402)
 - The list of peer connections is now restored to the last state after the process is restarted. (#378)
 - `message!` and `encoding_struct!` no longer require manual `SIZE` and offset specification.
-<<<<<<< HEAD
 - The order of bytes and bits in the `DBKey` keys of `ProofMapIndex` became consistent. Note: this change will break old storages. (#419)
-=======
 - `from_raw(raw: RawMessage)` method is not part of the `Message` trait, and not an inherent method. (#427)
 - Log dependency was updated to 0.4, which can cause issues with previous versions. (#433)
 - The `Database` trait is simplified: it is not longer required to implement state-sharing `clone` method.
   Instead, the `merge` method now takes a shared reference to `self`.
 - The order of bytes and bits in the `DBKey` keys of `ProofMapIndex` became consistent. The change influences how Merkle Patricia trees are built for `ProofMapIndex`: the bits in each byte of a `DBKey` are now enumerated from the least significant bit (LSB) to the most significant bit (MSB), compared to MSB-to-LSB ordering used before. Note: this change will break old storages using map proofs. (#419)
->>>>>>> 27b1741f
 
 ### Removed
 - Removed default `state_hash` implementation in the `Service` trait. (#399)
