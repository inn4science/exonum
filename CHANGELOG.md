# Changelog

All notable changes to this project will be documented in this file.

The format is based on [Keep a Changelog](http://keepachangelog.com/en/1.0.0/)
and this project adheres to [Semantic Versioning](http://semver.org/spec/v2.0.0.html).

## [Unreleased]

### Added
<<<<<<< HEAD
- Allow creating auditor node from command line. (#364)
- Add conversion into boxed values for values which implements `Service` or `Transaction` traits. (#366)
- Add constructor for the `ServiceContext` which can be useful for the alternative node implementations. (#366)

### Changed
- Removed `round` method from the `ServiceContext`. (#366)
- `ValidatorState` in the `ServiceContext` replaced by the `ValidatorId`. (#366)
- `add_transaction` in the `ServiceContext` replaced by the `transaction_sender` which implements the `TransactionSend` trait. (#366)

### Fixed
- Fixed mistake in description of the height getter in the `ServiceContext`. (#366)
=======
- Added a new function `merge_sync`. In this function a write will be flushed from the operating system buffer cache before the write is considered complete. (#368)
- Allow creating auditor node from command line. (#364)

### Changed
- Changed a signature of `open` function in a `rocksdb` module. `RocksDBOptions` should pass by the reference. (#369)

### Fixed
- Fixed `crate_authors!` macro usage, this macro can't return static string in new clap version. (#370)
>>>>>>> f198c93a

## 0.3 - 2017-11-02

### Added
- New events implementation based on the `tokio` with the separated queues for network events and timeouts and different threads for the network and node code (#300)
- Added a new index `SparseListIndex`. It is a list of items stored in sequential order. Similar to `ListIndex` but it may contain indexes without elements (#312)
- Implement `FromStr` and `ToString` traits for public sodium types (#318)
- Add a new macro `metric!` for collecting statistical information (#329)
- Make type `DBKey` public because it is used in `MapProof` (#306)

### Changed
- `RocksDB` is a default storage (#178)
- Field `events_pool_capacity` in `MemoryPoolConfig` replaced by the new `EventsPoolCapacity` configuration (#300)
- Changed a build method `new` and added a new build method `with_prefix` for indexes (#178)
- Changed a signature of `gen_prefix` function in a `schema` module (#178)
- `NodeBuilder` works with `ServiceFactory` as trait object instead (#357)
- Debug formatting for crypto types are improved (#353)
- Added description of deserialization error for message types (#337)
- Clarified `Transaction.info()` usage (#345)

### Removed
- Support of `LevelDB` is removed (#178)

### Fixed
- Fix the issue causing timeouts are ignored when the event pool is full (#300)
- Fix network failure due to incorrect processing of the incoming buffer (#322)

## 0.2 - 2017-09-13

### Added
- Add `RockDB` support (#273)
- Add `TimeoutAdjusterConfig`, `Constant` and `Dynamic` timeout adjusters (#256)
- Add stream hashing and signing: `HashStream` and `SignStream` (#254)
- Add new typedefs `Height` and `ValidatorId` (#262)
- Fields of `BlockInfo` and `TxInfo` are now public (#283)
- Public export of `PROOF_MAP_KEY_SIZE` constant (#270)

### Changed
- `MapProof` variant fields are renamed: `left_hash` and `right_hash` to `left_node` and
  `right_node` (#286)
- `RequestBlock` is renamed to `BlockRequest` and `Block` is renamed to `BlockResponse` (#287)
- All request messages are renamed: `RequestFoo` to `FooRequest` (#287)
- Improve log formatting (#291 #294)
- Make panic message during command line arguments parsing cleaner (#257)

### Fixed
- Fix network discover failure due to incorrect processing of the incoming buffer (#299)
- Fix snapshot behavior for `MemoryDB` (#292)
- Dissalow generate-testnet with 0 nodes (#258)

## 0.1.1 - 2017-09-13

### Fixed
- Fix segfault when `LevelDBSnapshot` is destroyed after `LevelDB` (#285)
- Fix panic during `BlockResponse` message processing if the transaction pool is full (#264)
- Fix panic during deseralizaion of malformed messages (#278 #297)

## 0.1 - 2017-07-17

The first release of Exonum.<|MERGE_RESOLUTION|>--- conflicted
+++ resolved
@@ -8,28 +8,20 @@
 ## [Unreleased]
 
 ### Added
-<<<<<<< HEAD
 - Allow creating auditor node from command line. (#364)
-- Add conversion into boxed values for values which implements `Service` or `Transaction` traits. (#366)
-- Add constructor for the `ServiceContext` which can be useful for the alternative node implementations. (#366)
+- Added a new function `merge_sync`. In this function a write will be flushed from the operating system buffer cache before the write is considered complete. (#368)
+- Added conversion into boxed values for values which implements `Service` or `Transaction` traits. (#366)
+- Added constructor for the `ServiceContext` which can be useful for the alternative node implementations. (#366)
 
 ### Changed
+- Changed a signature of `open` function in a `rocksdb` module. `RocksDBOptions` should pass by the reference. (#369)
 - Removed `round` method from the `ServiceContext`. (#366)
 - `ValidatorState` in the `ServiceContext` replaced by the `ValidatorId`. (#366)
 - `add_transaction` in the `ServiceContext` replaced by the `transaction_sender` which implements the `TransactionSend` trait. (#366)
 
 ### Fixed
+- Fixed `crate_authors!` macro usage, this macro can't return static string in new clap version. (#370)
 - Fixed mistake in description of the height getter in the `ServiceContext`. (#366)
-=======
-- Added a new function `merge_sync`. In this function a write will be flushed from the operating system buffer cache before the write is considered complete. (#368)
-- Allow creating auditor node from command line. (#364)
-
-### Changed
-- Changed a signature of `open` function in a `rocksdb` module. `RocksDBOptions` should pass by the reference. (#369)
-
-### Fixed
-- Fixed `crate_authors!` macro usage, this macro can't return static string in new clap version. (#370)
->>>>>>> f198c93a
 
 ## 0.3 - 2017-11-02
 
