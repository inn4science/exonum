[package]
name = "exonum-testkit"
version = "0.12.0"
edition = "2018"
authors = ["The Exonum Team <exonum@bitfury.com>"]
homepage = "https://exonum.com/"
repository = "https://github.com/exonum/exonum"
documentation = "https://docs.rs/exonum-testkit"
readme = "README.md"
license = "Apache-2.0"
keywords = ["test", "blockchain", "framework", "exonum"]
categories = ["development-tools::testing"]
description = """
Testkit for Exonum blockchain framework, allowing to test service APIs
synchronously.
"""

[badges]
travis-ci = { repository = "exonum/exonum" }
circle-ci = { repository = "exonum/exonum" }

[dependencies]
actix-web = { version = "0.7.18", default-features = false }
<<<<<<< HEAD
exonum = { version = "0.12.0", path = "../exonum" }
=======
exonum = { version = "0.12.1", path = "../exonum" }
>>>>>>> 26d472c1
failure = "0.1.5"
futures = "0.1.25"
reqwest = "0.9.8"
log = "0.4.6"
serde = "1.0.10"
serde_derive = "1.0.10"
serde_json = "1.0.2"
serde_urlencoded = "0.6.0"
tokio-core = "0.1.17"
protobuf = { version = "2.8.0", features = ["with-serde"] }
exonum-merkledb = { version = "0.12.0", path = "../components/merkledb" }

[dev-dependencies]
hex = "0.3.2"
rand = "0.7"
pretty_assertions = "0.6.1"
assert_matches = "1.2.0"
thread_local = "0.3.6"
lazy_static = "1.0.0"
exonum-derive = { version = "0.12.0", path = "../components/derive" }

[build-dependencies]
exonum-build = { version = "0.12.0", path = "../components/build" }<|MERGE_RESOLUTION|>--- conflicted
+++ resolved
@@ -21,11 +21,7 @@
 
 [dependencies]
 actix-web = { version = "0.7.18", default-features = false }
-<<<<<<< HEAD
-exonum = { version = "0.12.0", path = "../exonum" }
-=======
 exonum = { version = "0.12.1", path = "../exonum" }
->>>>>>> 26d472c1
 failure = "0.1.5"
 futures = "0.1.25"
 reqwest = "0.9.8"
