[package]
name = "exonum-timestamping"
version = "0.0.0"
edition = "2018"
publish = false
authors = ["The Exonum Team <exonum@bitfury.com>"]
repository = "https://github.com/exonum/exonum"
readme = "README.md"
license = "Apache-2.0"

[badges]
travis-ci = { repository = "exonum/exonum" }
circle-ci = { repository = "exonum/exonum" }

[dependencies]
<<<<<<< HEAD
exonum = { version = "0.12.0", path = "../../../exonum" }
=======
exonum = { version = "0.12.1", path = "../../../exonum" }
>>>>>>> 26d472c1
exonum-crypto = { version = "0.12.0", path = "../../../components/crypto" }
exonum-derive = { version = "0.12.0", path = "../../../components/derive" }
exonum-merkledb = { version = "0.12.0", path = "../../../components/merkledb" }
exonum-configuration = { version = "0.12.0", path = "../../../services/configuration" }
exonum-time = { version = "0.12.0", path = "../../../services/time" }
serde = "1.0.10"
serde_derive = "1.0.10"
serde_json = "1.0.2"
failure = "0.1.5"
log = "0.4.6"
chrono = { version = "0.4.6", features = ["serde"] }
protobuf = "2.8.0"

[dev-dependencies]
exonum-testkit = { version = "0.12.0", path = "../../../testkit" }
pretty_assertions = "0.6.1"

[build-dependencies]
exonum-build = { version = "0.12.0", path = "../../../components/build" }

[features]
default = ["with-serde"]
with-serde = []<|MERGE_RESOLUTION|>--- conflicted
+++ resolved
@@ -13,11 +13,7 @@
 circle-ci = { repository = "exonum/exonum" }
 
 [dependencies]
-<<<<<<< HEAD
-exonum = { version = "0.12.0", path = "../../../exonum" }
-=======
 exonum = { version = "0.12.1", path = "../../../exonum" }
->>>>>>> 26d472c1
 exonum-crypto = { version = "0.12.0", path = "../../../components/crypto" }
 exonum-derive = { version = "0.12.0", path = "../../../components/derive" }
 exonum-merkledb = { version = "0.12.0", path = "../../../components/merkledb" }
